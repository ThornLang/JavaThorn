package com.thorn;

import java.util.*;
import static com.thorn.TokenType.*;

/**
 * Optimization pass that inlines small functions to eliminate call overhead.
 * This pass analyzes function definitions and replaces function calls with
 * the function body when beneficial for performance.
 */
public class FunctionInliningPass extends OptimizationPass {
    
    private static final int DEFAULT_INLINE_THRESHOLD = 5; // AST node count
    private static final int MAX_INLINE_DEPTH = 3; // Prevent excessive inlining
    private static final int MAX_CALL_SITES = 5; // Don't inline heavily used functions
    
    @Override
    public String getName() {
        return "function-inlining";
    }
    
    @Override
    public PassType getType() {
        return PassType.TRANSFORMATION;
    }
    
    @Override
    public List<String> getDependencies() {
        return Arrays.asList("dead-code-elimination", "constant-folding");
    }
    
    @Override
    public OptimizationLevel getMinimumLevel() {
        return OptimizationLevel.O2;
    }
    
    @Override
    public List<Stmt> optimize(List<Stmt> statements, OptimizationContext context) {
        if (context.isDebugMode()) {
            System.out.println("=== Function Inlining Pass ===");
            System.out.println("  Stub implementation - no transformations applied");
        }
        return statements; // TODO: Implement function inlining optimization
    }
    
    /**
     * Transformer that performs function inlining analysis and transformations.
     */
    private static class InliningTransformer {
        private final OptimizationContext context;
        private final Map<String, Stmt.Function> functionDefinitions;
        private final Map<String, Integer> functionSizes;
        private final Map<String, Integer> callCounts;
        private final Set<String> recursiveFunctions;
        private final Set<String> inlineableFunctions;
        private final Set<String> successfullyInlinedFunctions;
        private int inlineThreshold;
        private int inlineDepth;
        
        public InliningTransformer(OptimizationContext context) {
            this.context = context;
            this.functionDefinitions = new HashMap<>();
            this.functionSizes = new HashMap<>();
            this.callCounts = new HashMap<>();
            this.recursiveFunctions = new HashSet<>();
            this.inlineableFunctions = new HashSet<>();
            this.successfullyInlinedFunctions = new HashSet<>();
            this.inlineThreshold = context.getPassConfigurationInt(
                "function-inlining", "threshold", DEFAULT_INLINE_THRESHOLD
            );
            this.inlineDepth = 0;
        }
        
        public List<Stmt> transform(List<Stmt> statements) {
            // First pass: collect function definitions and analyze
            analyzeFunctions(statements);
            
            // Second pass: count function calls
            countFunctionCalls(statements);
            
            // Third pass: determine which functions to inline
            determineInlineableFunctions();
            
            // Fourth pass: perform inlining transformations
            List<Stmt> result = performInlining(statements);
            
            if (context.isDebugMode()) {
                System.out.println("=== Function Inlining ===");
                System.out.println("Functions analyzed: " + functionDefinitions.size());
                System.out.println("Inlineable functions: " + inlineableFunctions.size());
                System.out.println("Recursive functions: " + recursiveFunctions.size());
                for (String funcName : inlineableFunctions) {
                    System.out.println("  Will inline: " + funcName + 
                        " (size: " + functionSizes.get(funcName) + 
                        ", calls: " + callCounts.get(funcName) + ")");
                }
            }
            
            return result;
        }
        
        /**
         * Analyze function definitions to calculate size and detect recursion.
         */
        private void analyzeFunctions(List<Stmt> statements) {
            for (Stmt stmt : statements) {
                analyzeFunctionDefinitions(stmt);
            }
        }
        
        private void analyzeFunctionDefinitions(Stmt stmt) {
            stmt.accept(new Stmt.Visitor<Void>() {
                @Override
                public Void visitFunctionStmt(Stmt.Function stmt) {
                    String funcName = stmt.name.lexeme;
                    functionDefinitions.put(funcName, stmt);
                    
                    // Calculate function size (AST node count)
                    int size = calculateFunctionSize(stmt);
                    functionSizes.put(funcName, size);
                    
                    // Check for recursion
                    if (isRecursive(stmt)) {
                        recursiveFunctions.add(funcName);
                    }
                    
                    return null;
                }
                
                @Override
                public Void visitBlockStmt(Stmt.Block stmt) {
                    for (Stmt s : stmt.statements) {
                        analyzeFunctionDefinitions(s);
                    }
                    return null;
                }
                
                @Override
                public Void visitClassStmt(Stmt.Class stmt) {
                    for (Stmt.Function method : stmt.methods) {
                        analyzeFunctionDefinitions(method);
                    }
                    return null;
                }
                
                @Override
                public Void visitIfStmt(Stmt.If stmt) {
                    analyzeFunctionDefinitions(stmt.thenBranch);
                    if (stmt.elseBranch != null) {
                        analyzeFunctionDefinitions(stmt.elseBranch);
                    }
                    return null;
                }
                
                @Override
                public Void visitWhileStmt(Stmt.While stmt) {
                    analyzeFunctionDefinitions(stmt.body);
                    return null;
                }
                
                @Override
                public Void visitForStmt(Stmt.For stmt) {
                    analyzeFunctionDefinitions(stmt.body);
                    return null;
                }
                
                // Other statement types don't contain function definitions
                @Override public Void visitExpressionStmt(Stmt.Expression stmt) { return null; }
                @Override public Void visitVarStmt(Stmt.Var stmt) { return null; }
                @Override public Void visitReturnStmt(Stmt.Return stmt) { return null; }
                @Override public Void visitThrowStmt(Stmt.Throw stmt) { return null; }
                @Override public Void visitImportStmt(Stmt.Import stmt) { return null; }
                @Override public Void visitExportStmt(Stmt.Export stmt) { 
                    analyzeFunctionDefinitions(stmt.declaration);
                    return null; 
                }
                
                @Override public Void visitExportIdentifierStmt(Stmt.ExportIdentifier stmt) {
                    return null;
                }
                
<<<<<<< HEAD
                @Override public Void visitTryCatchStmt(Stmt.TryCatch stmt) {
                    analyzeFunctionDefinitions(stmt.tryBlock);
                    analyzeFunctionDefinitions(stmt.catchBlock);
                    return null;
                }
                
                @Override public Void visitThrowStmt(Stmt.Throw stmt) {
=======
                @Override public Void visitTypeAliasStmt(Stmt.TypeAlias stmt) {
                    // Type aliases are compile-time only, no optimization needed
>>>>>>> 32871e63
                    return null;
                }
            });
        }
        
        /**
         * Calculate the size of a function in AST nodes.
         */
        private int calculateFunctionSize(Stmt.Function function) {
            FunctionSizeCalculator calculator = new FunctionSizeCalculator();
            for (Stmt stmt : function.body) {
                calculator.calculateStatementSize(stmt);
            }
            return calculator.getSize();
        }
        
        /**
         * Check if a function is recursive by looking for calls to itself.
         */
        private boolean isRecursive(Stmt.Function function) {
            String funcName = function.name.lexeme;
            RecursionDetector detector = new RecursionDetector(funcName);
            for (Stmt stmt : function.body) {
                if (detector.checkStatement(stmt)) {
                    return true;
                }
            }
            return false;
        }
        
        /**
         * Count function calls throughout the program.
         */
        private void countFunctionCalls(List<Stmt> statements) {
            CallCounter counter = new CallCounter();
            for (Stmt stmt : statements) {
                counter.countCalls(stmt);
            }
        }
        
        /**
         * Determine which functions should be inlined based on heuristics.
         */
        private void determineInlineableFunctions() {
            for (Map.Entry<String, Stmt.Function> entry : functionDefinitions.entrySet()) {
                String funcName = entry.getKey();
                int size = functionSizes.get(funcName);
                int calls = callCounts.getOrDefault(funcName, 0);
                
                // Inlining heuristics
                boolean shouldInline = true;
                
                // Don't inline if function is too large
                if (size > inlineThreshold) {
                    shouldInline = false;
                }
                
                // Don't inline recursive functions
                if (recursiveFunctions.contains(funcName)) {
                    shouldInline = false;
                }
                
                // Don't inline functions with too many call sites
                if (calls > MAX_CALL_SITES) {
                    shouldInline = false;
                }
                
                // Don't inline functions that are too complex for simple expression inlining
                // Use configured threshold, but be conservative for multi-statement functions
                if (size > inlineThreshold) {
                    shouldInline = false;
                }
                
                // Don't inline functions with no calls
                if (calls == 0) {
                    shouldInline = false;
                }
                
                if (shouldInline) {
                    inlineableFunctions.add(funcName);
                }
            }
        }
        
        /**
         * Perform the actual inlining transformations.
         */
        private List<Stmt> performInlining(List<Stmt> statements) {
            List<Stmt> result = new ArrayList<>();
            
            for (Stmt stmt : statements) {
                Stmt transformed = transformStatement(stmt);
                
                // Only keep function definitions that were not successfully inlined
                if (stmt instanceof Stmt.Function) {
                    Stmt.Function func = (Stmt.Function) stmt;
                    if (!successfullyInlinedFunctions.contains(func.name.lexeme)) {
                        result.add(transformed);
                    }
                    // Skip successfully inlined functions (they've been replaced at call sites)
                } else {
                    result.add(transformed);
                }
            }
            
            return result;
        }
        
        /**
         * Transform a statement, inlining function calls where appropriate.
         */
        private Stmt transformStatement(Stmt stmt) {
            return stmt.accept(new Stmt.Visitor<Stmt>() {
                @Override
                public Stmt visitExpressionStmt(Stmt.Expression stmt) {
                    Expr transformedExpr = transformExpression(stmt.expression);
                    return new Stmt.Expression(transformedExpr);
                }
                
                @Override
                public Stmt visitVarStmt(Stmt.Var stmt) {
                    Expr transformedInitializer = stmt.initializer != null ? 
                        transformExpression(stmt.initializer) : null;
                    return new Stmt.Var(stmt.name, stmt.type, transformedInitializer, stmt.isImmutable);
                }
                
                @Override
                public Stmt visitReturnStmt(Stmt.Return stmt) {
                    Expr transformedValue = stmt.value != null ? 
                        transformExpression(stmt.value) : null;
                    return new Stmt.Return(stmt.keyword, transformedValue);
                }
                
                @Override
                public Stmt visitThrowStmt(Stmt.Throw stmt) {
                    Expr transformedValue = stmt.value != null ? 
                        transformExpression(stmt.value) : null;
                    return new Stmt.Throw(stmt.keyword, transformedValue);
                }
                
                @Override
                public Stmt visitIfStmt(Stmt.If stmt) {
                    Expr transformedCondition = transformExpression(stmt.condition);
                    Stmt transformedThen = transformStatement(stmt.thenBranch);
                    Stmt transformedElse = stmt.elseBranch != null ? 
                        transformStatement(stmt.elseBranch) : null;
                    return new Stmt.If(transformedCondition, transformedThen, transformedElse);
                }
                
                @Override
                public Stmt visitWhileStmt(Stmt.While stmt) {
                    Expr transformedCondition = transformExpression(stmt.condition);
                    Stmt transformedBody = transformStatement(stmt.body);
                    return new Stmt.While(transformedCondition, transformedBody);
                }
                
                @Override
                public Stmt visitForStmt(Stmt.For stmt) {
                    Expr transformedIterable = transformExpression(stmt.iterable);
                    Stmt transformedBody = transformStatement(stmt.body);
                    return new Stmt.For(stmt.variable, transformedIterable, transformedBody);
                }
                
                @Override
                public Stmt visitBlockStmt(Stmt.Block stmt) {
                    List<Stmt> transformedStatements = new ArrayList<>();
                    for (Stmt s : stmt.statements) {
                        Stmt transformed = transformStatement(s);
                        if (transformed instanceof Stmt.Block) {
                            // Flatten nested blocks from inlining
                            transformedStatements.addAll(((Stmt.Block) transformed).statements);
                        } else {
                            transformedStatements.add(transformed);
                        }
                    }
                    return new Stmt.Block(transformedStatements);
                }
                
                @Override
                public Stmt visitFunctionStmt(Stmt.Function stmt) {
                    // Transform function body
                    List<Stmt> transformedBody = new ArrayList<>();
                    for (Stmt s : stmt.body) {
                        transformedBody.add(transformStatement(s));
                    }
                    return new Stmt.Function(stmt.name, stmt.params, stmt.returnType, transformedBody);
                }
                
                @Override
                public Stmt visitClassStmt(Stmt.Class stmt) {
                    List<Stmt.Function> transformedMethods = new ArrayList<>();
                    for (Stmt.Function method : stmt.methods) {
                        transformedMethods.add((Stmt.Function) transformStatement(method));
                    }
                    return new Stmt.Class(stmt.name, transformedMethods);
                }
                
                @Override
                public Stmt visitImportStmt(Stmt.Import stmt) {
                    return stmt;
                }
                
                @Override
                public Stmt visitExportStmt(Stmt.Export stmt) {
                    Stmt transformedDeclaration = transformStatement(stmt.declaration);
                    return new Stmt.Export(transformedDeclaration);
                }
                
                @Override
                public Stmt visitExportIdentifierStmt(Stmt.ExportIdentifier stmt) {
                    return stmt;
                }
                
                @Override
<<<<<<< HEAD
                public Stmt visitTryCatchStmt(Stmt.TryCatch stmt) {
                    return new Stmt.TryCatch(
                        transformStatement(stmt.tryBlock),
                        stmt.catchVariable,
                        transformStatement(stmt.catchBlock)
                    );
                }
                
                @Override
                public Stmt visitThrowStmt(Stmt.Throw stmt) {
                    return new Stmt.Throw(stmt.keyword, transformExpression(stmt.value));
=======
                public Stmt visitTypeAliasStmt(Stmt.TypeAlias stmt) {
                    // Type aliases are compile-time only, no optimization needed
                    return stmt;
>>>>>>> 32871e63
                }
            });
        }
        
        /**
         * Transform expressions, inlining function calls where appropriate.
         */
        private Expr transformExpression(Expr expr) {
            if (inlineDepth >= MAX_INLINE_DEPTH) {
                // Prevent excessive inlining depth
                return expr;
            }
            
            return expr.accept(new Expr.Visitor<Expr>() {
                @Override
                public Expr visitCallExpr(Expr.Call expr) {
                    // Check if this is a function call that can be inlined
                    if (expr.callee instanceof Expr.Variable) {
                        Expr.Variable var = (Expr.Variable) expr.callee;
                        String funcName = var.name.lexeme;
                        
                        if (inlineableFunctions.contains(funcName)) {
                            Expr inlined = inlineFunction(funcName, expr.arguments);
                            if (inlined != null) {
                                successfullyInlinedFunctions.add(funcName);
                                return inlined;
                            }
                            // Fall through to transform arguments if inlining failed
                        }
                    }
                    
                    // Transform arguments
                    List<Expr> transformedArgs = new ArrayList<>();
                    for (Expr arg : expr.arguments) {
                        transformedArgs.add(transformExpression(arg));
                    }
                    
                    Expr transformedCallee = transformExpression(expr.callee);
                    return new Expr.Call(transformedCallee, expr.paren, transformedArgs);
                }
                
                @Override
                public Expr visitBinaryExpr(Expr.Binary expr) {
                    Expr left = transformExpression(expr.left);
                    Expr right = transformExpression(expr.right);
                    return new Expr.Binary(left, expr.operator, right);
                }
                
                @Override
                public Expr visitUnaryExpr(Expr.Unary expr) {
                    Expr right = transformExpression(expr.right);
                    return new Expr.Unary(expr.operator, right);
                }
                
                @Override
                public Expr visitGroupingExpr(Expr.Grouping expr) {
                    Expr expression = transformExpression(expr.expression);
                    return new Expr.Grouping(expression);
                }
                
                @Override
                public Expr visitLogicalExpr(Expr.Logical expr) {
                    Expr left = transformExpression(expr.left);
                    Expr right = transformExpression(expr.right);
                    return new Expr.Logical(left, expr.operator, right);
                }
                
                @Override
                public Expr visitAssignExpr(Expr.Assign expr) {
                    Expr value = transformExpression(expr.value);
                    return new Expr.Assign(expr.name, value);
                }
                
                @Override
                public Expr visitListExpr(Expr.ListExpr expr) {
                    List<Expr> elements = new ArrayList<>();
                    for (Expr element : expr.elements) {
                        elements.add(transformExpression(element));
                    }
                    return new Expr.ListExpr(elements);
                }
                
                @Override
                public Expr visitDictExpr(Expr.Dict expr) {
                    List<Expr> keys = new ArrayList<>();
                    List<Expr> values = new ArrayList<>();
                    for (Expr key : expr.keys) {
                        keys.add(transformExpression(key));
                    }
                    for (Expr value : expr.values) {
                        values.add(transformExpression(value));
                    }
                    return new Expr.Dict(keys, values);
                }
                
                @Override
                public Expr visitIndexExpr(Expr.Index expr) {
                    Expr object = transformExpression(expr.object);
                    Expr index = transformExpression(expr.index);
                    return new Expr.Index(object, expr.bracket, index);
                }
                
                @Override
                public Expr visitGetExpr(Expr.Get expr) {
                    Expr object = transformExpression(expr.object);
                    return new Expr.Get(object, expr.name);
                }
                
                @Override
                public Expr visitSetExpr(Expr.Set expr) {
                    Expr object = transformExpression(expr.object);
                    Expr value = transformExpression(expr.value);
                    return new Expr.Set(object, expr.name, value);
                }
                
                @Override
                public Expr visitIndexSetExpr(Expr.IndexSet expr) {
                    Expr object = transformExpression(expr.object);
                    Expr index = transformExpression(expr.index);
                    Expr value = transformExpression(expr.value);
                    return new Expr.IndexSet(object, expr.bracket, index, value);
                }
                
                @Override
                public Expr visitSliceExpr(Expr.Slice expr) {
                    Expr object = transformExpression(expr.object);
                    Expr start = expr.start != null ? transformExpression(expr.start) : null;
                    Expr end = expr.end != null ? transformExpression(expr.end) : null;
                    return new Expr.Slice(object, expr.bracket, start, end);
                }
                
                // Simple expressions - return as-is
                @Override
                public Expr visitLiteralExpr(Expr.Literal expr) {
                    return expr;
                }
                
                @Override
                public Expr visitVariableExpr(Expr.Variable expr) {
                    return expr;
                }
                
                @Override
                public Expr visitThisExpr(Expr.This expr) {
                    return expr;
                }
                
                @Override
                public Expr visitLambdaExpr(Expr.Lambda expr) {
                    // Don't inline across lambda boundaries
                    return expr;
                }
                
                @Override
                public Expr visitMatchExpr(Expr.Match expr) {
                    // Complex expression - skip for now
                    return expr;
                }
                
                // Type expressions - return as-is
                @Override
                public Expr visitTypeExpr(Expr.Type expr) {
                    return expr;
                }
                
                @Override
                public Expr visitGenericTypeExpr(Expr.GenericType expr) {
                    return expr;
                }
                
                @Override
                public Expr visitFunctionTypeExpr(Expr.FunctionType expr) {
                    return expr;
                }
                
                @Override
                public Expr visitArrayTypeExpr(Expr.ArrayType expr) {
                    return expr;
                }
            });
        }
        
        /**
         * Inline a function call by substituting the function body.
         */
        private Expr inlineFunction(String funcName, List<Expr> arguments) {
            Stmt.Function function = functionDefinitions.get(funcName);
            if (function == null) {
                return null; // Should not happen if analysis is correct
            }
            
            inlineDepth++;
            try {
                // Create parameter substitution map
                Map<String, Expr> parameterMap = new HashMap<>();
                for (int i = 0; i < function.params.size() && i < arguments.size(); i++) {
                    String paramName = function.params.get(i).name.lexeme;
                    Expr argValue = transformExpression(arguments.get(i));
                    parameterMap.put(paramName, argValue);
                }
                
                // Create inlined function body with parameter substitution
                FunctionInliner inliner = new FunctionInliner(parameterMap);
                List<Stmt> inlinedBody = new ArrayList<>();
                
                for (Stmt stmt : function.body) {
                    Stmt inlinedStmt = inliner.inlineStatement(stmt);
                    if (inlinedStmt != null) {
                        inlinedBody.add(inlinedStmt);
                    }
                }
                
                // For simple functions that just return an expression, return that expression
                if (inlinedBody.size() == 1 && inlinedBody.get(0) instanceof Stmt.Return) {
                    Stmt.Return returnStmt = (Stmt.Return) inlinedBody.get(0);
                    if (returnStmt.value != null) {
                        // Successfully inlined! Return the inlined expression
                        return returnStmt.value;
                    }
                }
                
                // For more complex functions, we can't inline them yet
                // Return null to indicate inlining failed
                return null;
                
            } finally {
                inlineDepth--;
            }
        }
        
        /**
         * Helper class to calculate function size in AST nodes.
         */
        private static class FunctionSizeCalculator {
            private int size = 0;
            
            public int getSize() {
                return size;
            }
            
            public void calculateStatementSize(Stmt stmt) {
                size++;
                stmt.accept(new Stmt.Visitor<Void>() {
                    @Override
                    public Void visitExpressionStmt(Stmt.Expression stmt) {
                        calculateExpressionSize(stmt.expression);
                        return null;
                    }
                    
                    @Override
                    public Void visitVarStmt(Stmt.Var stmt) {
                        if (stmt.initializer != null) {
                            calculateExpressionSize(stmt.initializer);
                        }
                        return null;
                    }
                    
                    @Override
                    public Void visitReturnStmt(Stmt.Return stmt) {
                        if (stmt.value != null) {
                            calculateExpressionSize(stmt.value);
                        }
                        return null;
                    }
                    
                    @Override
                    public Void visitThrowStmt(Stmt.Throw stmt) {
                        if (stmt.value != null) {
                            calculateExpressionSize(stmt.value);
                        }
                        return null;
                    }
                    
                    @Override
                    public Void visitIfStmt(Stmt.If stmt) {
                        calculateExpressionSize(stmt.condition);
                        calculateStatementSize(stmt.thenBranch);
                        if (stmt.elseBranch != null) {
                            calculateStatementSize(stmt.elseBranch);
                        }
                        return null;
                    }
                    
                    @Override
                    public Void visitWhileStmt(Stmt.While stmt) {
                        calculateExpressionSize(stmt.condition);
                        calculateStatementSize(stmt.body);
                        return null;
                    }
                    
                    @Override
                    public Void visitForStmt(Stmt.For stmt) {
                        calculateExpressionSize(stmt.iterable);
                        calculateStatementSize(stmt.body);
                        return null;
                    }
                    
                    @Override
                    public Void visitBlockStmt(Stmt.Block stmt) {
                        for (Stmt s : stmt.statements) {
                            calculateStatementSize(s);
                        }
                        return null;
                    }
                    
                    @Override
                    public Void visitFunctionStmt(Stmt.Function stmt) {
                        for (Stmt s : stmt.body) {
                            calculateStatementSize(s);
                        }
                        return null;
                    }
                    
                    @Override
                    public Void visitClassStmt(Stmt.Class stmt) {
                        for (Stmt.Function method : stmt.methods) {
                            calculateStatementSize(method);
                        }
                        return null;
                    }
                    
                    @Override
                    public Void visitImportStmt(Stmt.Import stmt) {
                        return null;
                    }
                    
                    @Override
                    public Void visitExportStmt(Stmt.Export stmt) {
                        calculateStatementSize(stmt.declaration);
                        return null;
                    }
                    
                    @Override
                    public Void visitExportIdentifierStmt(Stmt.ExportIdentifier stmt) {
                        return null;
                    }
                    
                    @Override
<<<<<<< HEAD
                    public Void visitTryCatchStmt(Stmt.TryCatch stmt) {
                        calculateStatementSize(stmt.tryBlock);
                        calculateStatementSize(stmt.catchBlock);
                        return null;
                    }
                    
                    @Override
                    public Void visitThrowStmt(Stmt.Throw stmt) {
                        calculateExpressionSize(stmt.value);
=======
                    public Void visitTypeAliasStmt(Stmt.TypeAlias stmt) {
                        // Type aliases are compile-time only, no optimization needed
>>>>>>> 32871e63
                        return null;
                    }
                });
            }
            
            public void calculateExpressionSize(Expr expr) {
                size++;
                // Simplified - just count each expression as 1 node
                // A more sophisticated version would traverse the expression tree
            }
        }
        
        /**
         * Helper class to detect recursive function calls.
         */
        private static class RecursionDetector {
            private final String targetFunction;
            
            public RecursionDetector(String targetFunction) {
                this.targetFunction = targetFunction;
            }
            
            public boolean checkStatement(Stmt stmt) {
                return stmt.accept(new Stmt.Visitor<Boolean>() {
                    @Override
                    public Boolean visitExpressionStmt(Stmt.Expression stmt) {
                        return checkExpression(stmt.expression);
                    }
                    
                    @Override
                    public Boolean visitVarStmt(Stmt.Var stmt) {
                        return stmt.initializer != null && checkExpression(stmt.initializer);
                    }
                    
                    @Override
                    public Boolean visitReturnStmt(Stmt.Return stmt) {
                        return stmt.value != null && checkExpression(stmt.value);
                    }
                    
                    @Override
                    public Boolean visitThrowStmt(Stmt.Throw stmt) {
                        return stmt.value != null && checkExpression(stmt.value);
                    }
                    
                    @Override
                    public Boolean visitIfStmt(Stmt.If stmt) {
                        return checkExpression(stmt.condition) ||
                               checkStatement(stmt.thenBranch) ||
                               (stmt.elseBranch != null && checkStatement(stmt.elseBranch));
                    }
                    
                    @Override
                    public Boolean visitWhileStmt(Stmt.While stmt) {
                        return checkExpression(stmt.condition) || checkStatement(stmt.body);
                    }
                    
                    @Override
                    public Boolean visitForStmt(Stmt.For stmt) {
                        return checkExpression(stmt.iterable) || checkStatement(stmt.body);
                    }
                    
                    @Override
                    public Boolean visitBlockStmt(Stmt.Block stmt) {
                        for (Stmt s : stmt.statements) {
                            if (checkStatement(s)) return true;
                        }
                        return false;
                    }
                    
                    @Override
                    public Boolean visitFunctionStmt(Stmt.Function stmt) {
                        for (Stmt s : stmt.body) {
                            if (checkStatement(s)) return true;
                        }
                        return false;
                    }
                    
                    @Override
                    public Boolean visitClassStmt(Stmt.Class stmt) {
                        for (Stmt.Function method : stmt.methods) {
                            if (checkStatement(method)) return true;
                        }
                        return false;
                    }
                    
                    @Override
                    public Boolean visitImportStmt(Stmt.Import stmt) {
                        return false;
                    }
                    
                    @Override
                    public Boolean visitExportStmt(Stmt.Export stmt) {
                        return checkStatement(stmt.declaration);
                    }
                    
                    @Override
                    public Boolean visitExportIdentifierStmt(Stmt.ExportIdentifier stmt) {
                        return false;
                    }
                    
                    @Override
<<<<<<< HEAD
                    public Boolean visitTryCatchStmt(Stmt.TryCatch stmt) {
                        return checkStatement(stmt.tryBlock) || checkStatement(stmt.catchBlock);
                    }
                    
                    @Override
                    public Boolean visitThrowStmt(Stmt.Throw stmt) {
                        return checkExpression(stmt.value);
=======
                    public Boolean visitTypeAliasStmt(Stmt.TypeAlias stmt) {
                        // Type aliases are compile-time only, no optimization needed
                        return false;
>>>>>>> 32871e63
                    }
                });
            }
            
            public boolean checkExpression(Expr expr) {
                return expr.accept(new Expr.Visitor<Boolean>() {
                    @Override
                    public Boolean visitCallExpr(Expr.Call expr) {
                        if (expr.callee instanceof Expr.Variable) {
                            Expr.Variable var = (Expr.Variable) expr.callee;
                            if (var.name.lexeme.equals(targetFunction)) {
                                return true;
                            }
                        }
                        
                        // Check arguments for recursive calls
                        for (Expr arg : expr.arguments) {
                            if (checkExpression(arg)) return true;
                        }
                        
                        return checkExpression(expr.callee);
                    }
                    
                    @Override
                    public Boolean visitBinaryExpr(Expr.Binary expr) {
                        return checkExpression(expr.left) || checkExpression(expr.right);
                    }
                    
                    @Override
                    public Boolean visitUnaryExpr(Expr.Unary expr) {
                        return checkExpression(expr.right);
                    }
                    
                    @Override
                    public Boolean visitGroupingExpr(Expr.Grouping expr) {
                        return checkExpression(expr.expression);
                    }
                    
                    @Override
                    public Boolean visitLogicalExpr(Expr.Logical expr) {
                        return checkExpression(expr.left) || checkExpression(expr.right);
                    }
                    
                    @Override
                    public Boolean visitAssignExpr(Expr.Assign expr) {
                        return checkExpression(expr.value);
                    }
                    
                    // Other expressions types return false by default
                    @Override public Boolean visitLiteralExpr(Expr.Literal expr) { return false; }
                    @Override public Boolean visitVariableExpr(Expr.Variable expr) { return false; }
                    @Override public Boolean visitThisExpr(Expr.This expr) { return false; }
                    @Override public Boolean visitLambdaExpr(Expr.Lambda expr) { return false; }
                    @Override public Boolean visitMatchExpr(Expr.Match expr) { return false; }
                    @Override public Boolean visitListExpr(Expr.ListExpr expr) { return false; }
                    @Override public Boolean visitDictExpr(Expr.Dict expr) { return false; }
                    @Override public Boolean visitIndexExpr(Expr.Index expr) { return false; }
                    @Override public Boolean visitGetExpr(Expr.Get expr) { return false; }
                    @Override public Boolean visitSetExpr(Expr.Set expr) { return false; }
                    @Override public Boolean visitIndexSetExpr(Expr.IndexSet expr) { return false; }
                    @Override public Boolean visitSliceExpr(Expr.Slice expr) { return false; }
                    @Override public Boolean visitTypeExpr(Expr.Type expr) { return false; }
                    @Override public Boolean visitGenericTypeExpr(Expr.GenericType expr) { return false; }
                    @Override public Boolean visitFunctionTypeExpr(Expr.FunctionType expr) { return false; }
                    @Override public Boolean visitArrayTypeExpr(Expr.ArrayType expr) { return false; }
                });
            }
        }
        
        /**
         * Helper class to count function calls.
         */
        private class CallCounter {
            public void countCalls(Stmt stmt) {
                stmt.accept(new Stmt.Visitor<Void>() {
                    @Override
                    public Void visitExpressionStmt(Stmt.Expression stmt) {
                        countCallsInExpression(stmt.expression);
                        return null;
                    }
                    
                    @Override
                    public Void visitVarStmt(Stmt.Var stmt) {
                        if (stmt.initializer != null) {
                            countCallsInExpression(stmt.initializer);
                        }
                        return null;
                    }
                    
                    @Override
                    public Void visitReturnStmt(Stmt.Return stmt) {
                        if (stmt.value != null) {
                            countCallsInExpression(stmt.value);
                        }
                        return null;
                    }
                    
                    @Override
                    public Void visitThrowStmt(Stmt.Throw stmt) {
                        if (stmt.value != null) {
                            countCallsInExpression(stmt.value);
                        }
                        return null;
                    }
                    
                    @Override
                    public Void visitIfStmt(Stmt.If stmt) {
                        countCallsInExpression(stmt.condition);
                        countCalls(stmt.thenBranch);
                        if (stmt.elseBranch != null) {
                            countCalls(stmt.elseBranch);
                        }
                        return null;
                    }
                    
                    @Override
                    public Void visitWhileStmt(Stmt.While stmt) {
                        countCallsInExpression(stmt.condition);
                        countCalls(stmt.body);
                        return null;
                    }
                    
                    @Override
                    public Void visitForStmt(Stmt.For stmt) {
                        countCallsInExpression(stmt.iterable);
                        countCalls(stmt.body);
                        return null;
                    }
                    
                    @Override
                    public Void visitBlockStmt(Stmt.Block stmt) {
                        for (Stmt s : stmt.statements) {
                            countCalls(s);
                        }
                        return null;
                    }
                    
                    @Override
                    public Void visitFunctionStmt(Stmt.Function stmt) {
                        for (Stmt s : stmt.body) {
                            countCalls(s);
                        }
                        return null;
                    }
                    
                    @Override
                    public Void visitClassStmt(Stmt.Class stmt) {
                        for (Stmt.Function method : stmt.methods) {
                            countCalls(method);
                        }
                        return null;
                    }
                    
                    @Override
                    public Void visitImportStmt(Stmt.Import stmt) {
                        return null;
                    }
                    
                    @Override
                    public Void visitExportStmt(Stmt.Export stmt) {
                        countCalls(stmt.declaration);
                        return null;
                    }
                    
                    @Override
                    public Void visitExportIdentifierStmt(Stmt.ExportIdentifier stmt) {
                        return null;
                    }
                    
                    @Override
<<<<<<< HEAD
                    public Void visitTryCatchStmt(Stmt.TryCatch stmt) {
                        countCalls(stmt.tryBlock);
                        countCalls(stmt.catchBlock);
                        return null;
                    }
                    
                    @Override
                    public Void visitThrowStmt(Stmt.Throw stmt) {
                        countCallsInExpression(stmt.value);
=======
                    public Void visitTypeAliasStmt(Stmt.TypeAlias stmt) {
                        // Type aliases are compile-time only, no optimization needed
>>>>>>> 32871e63
                        return null;
                    }
                });
            }
            
            private void countCallsInExpression(Expr expr) {
                expr.accept(new Expr.Visitor<Void>() {
                    @Override
                    public Void visitCallExpr(Expr.Call expr) {
                        if (expr.callee instanceof Expr.Variable) {
                            Expr.Variable var = (Expr.Variable) expr.callee;
                            String funcName = var.name.lexeme;
                            callCounts.put(funcName, callCounts.getOrDefault(funcName, 0) + 1);
                        }
                        
                        // Count calls in arguments
                        for (Expr arg : expr.arguments) {
                            countCallsInExpression(arg);
                        }
                        
                        countCallsInExpression(expr.callee);
                        return null;
                    }
                    
                    @Override
                    public Void visitBinaryExpr(Expr.Binary expr) {
                        countCallsInExpression(expr.left);
                        countCallsInExpression(expr.right);
                        return null;
                    }
                    
                    @Override
                    public Void visitUnaryExpr(Expr.Unary expr) {
                        countCallsInExpression(expr.right);
                        return null;
                    }
                    
                    @Override
                    public Void visitGroupingExpr(Expr.Grouping expr) {
                        countCallsInExpression(expr.expression);
                        return null;
                    }
                    
                    @Override
                    public Void visitLogicalExpr(Expr.Logical expr) {
                        countCallsInExpression(expr.left);
                        countCallsInExpression(expr.right);
                        return null;
                    }
                    
                    @Override
                    public Void visitAssignExpr(Expr.Assign expr) {
                        countCallsInExpression(expr.value);
                        return null;
                    }
                    
                    // Other expression types don't contain calls
                    @Override public Void visitLiteralExpr(Expr.Literal expr) { return null; }
                    @Override public Void visitVariableExpr(Expr.Variable expr) { return null; }
                    @Override public Void visitThisExpr(Expr.This expr) { return null; }
                    @Override public Void visitLambdaExpr(Expr.Lambda expr) { return null; }
                    @Override public Void visitMatchExpr(Expr.Match expr) { return null; }
                    @Override public Void visitListExpr(Expr.ListExpr expr) { return null; }
                    @Override public Void visitDictExpr(Expr.Dict expr) { return null; }
                    @Override public Void visitIndexExpr(Expr.Index expr) { return null; }
                    @Override public Void visitGetExpr(Expr.Get expr) { return null; }
                    @Override public Void visitSetExpr(Expr.Set expr) { return null; }
                    @Override public Void visitIndexSetExpr(Expr.IndexSet expr) { return null; }
                    @Override public Void visitSliceExpr(Expr.Slice expr) { return null; }
                    @Override public Void visitTypeExpr(Expr.Type expr) { return null; }
                    @Override public Void visitGenericTypeExpr(Expr.GenericType expr) { return null; }
                    @Override public Void visitFunctionTypeExpr(Expr.FunctionType expr) { return null; }
                    @Override public Void visitArrayTypeExpr(Expr.ArrayType expr) { return null; }
                });
            }
        }
        
        /**
         * Helper class to perform parameter substitution when inlining.
         */
        private static class FunctionInliner {
            private final Map<String, Expr> parameterMap;
            
            public FunctionInliner(Map<String, Expr> parameterMap) {
                this.parameterMap = parameterMap;
            }
            
            public Stmt inlineStatement(Stmt stmt) {
                return stmt.accept(new Stmt.Visitor<Stmt>() {
                    @Override
                    public Stmt visitExpressionStmt(Stmt.Expression stmt) {
                        Expr inlinedExpr = inlineExpression(stmt.expression);
                        return new Stmt.Expression(inlinedExpr);
                    }
                    
                    @Override
                    public Stmt visitVarStmt(Stmt.Var stmt) {
                        Expr inlinedInitializer = stmt.initializer != null ? 
                            inlineExpression(stmt.initializer) : null;
                        return new Stmt.Var(stmt.name, stmt.type, inlinedInitializer, stmt.isImmutable);
                    }
                    
                    @Override
                    public Stmt visitReturnStmt(Stmt.Return stmt) {
                        Expr inlinedValue = stmt.value != null ? 
                            inlineExpression(stmt.value) : null;
                        return new Stmt.Return(stmt.keyword, inlinedValue);
                    }
                    
                    @Override
                    public Stmt visitThrowStmt(Stmt.Throw stmt) {
                        Expr inlinedValue = stmt.value != null ? 
                            inlineExpression(stmt.value) : null;
                        return new Stmt.Throw(stmt.keyword, inlinedValue);
                    }
                    
                    @Override
                    public Stmt visitIfStmt(Stmt.If stmt) {
                        Expr inlinedCondition = inlineExpression(stmt.condition);
                        Stmt inlinedThen = inlineStatement(stmt.thenBranch);
                        Stmt inlinedElse = stmt.elseBranch != null ? 
                            inlineStatement(stmt.elseBranch) : null;
                        return new Stmt.If(inlinedCondition, inlinedThen, inlinedElse);
                    }
                    
                    @Override
                    public Stmt visitWhileStmt(Stmt.While stmt) {
                        Expr inlinedCondition = inlineExpression(stmt.condition);
                        Stmt inlinedBody = inlineStatement(stmt.body);
                        return new Stmt.While(inlinedCondition, inlinedBody);
                    }
                    
                    @Override
                    public Stmt visitForStmt(Stmt.For stmt) {
                        Expr inlinedIterable = inlineExpression(stmt.iterable);
                        Stmt inlinedBody = inlineStatement(stmt.body);
                        return new Stmt.For(stmt.variable, inlinedIterable, inlinedBody);
                    }
                    
                    @Override
                    public Stmt visitBlockStmt(Stmt.Block stmt) {
                        List<Stmt> inlinedStatements = new ArrayList<>();
                        for (Stmt s : stmt.statements) {
                            inlinedStatements.add(inlineStatement(s));
                        }
                        return new Stmt.Block(inlinedStatements);
                    }
                    
                    @Override
                    public Stmt visitFunctionStmt(Stmt.Function stmt) {
                        // Don't inline nested functions for simplicity
                        return stmt;
                    }
                    
                    @Override
                    public Stmt visitClassStmt(Stmt.Class stmt) {
                        return stmt;
                    }
                    
                    @Override
                    public Stmt visitImportStmt(Stmt.Import stmt) {
                        return stmt;
                    }
                    
                    @Override
                    public Stmt visitExportStmt(Stmt.Export stmt) {
                        Stmt inlinedDeclaration = inlineStatement(stmt.declaration);
                        return new Stmt.Export(inlinedDeclaration);
                    }
                    
                    @Override
                    public Stmt visitExportIdentifierStmt(Stmt.ExportIdentifier stmt) {
                        return stmt;
                    }
                    
                    @Override
<<<<<<< HEAD
                    public Stmt visitTryCatchStmt(Stmt.TryCatch stmt) {
                        return new Stmt.TryCatch(
                            inlineStatement(stmt.tryBlock),
                            stmt.catchVariable,
                            inlineStatement(stmt.catchBlock)
                        );
                    }
                    
                    @Override
                    public Stmt visitThrowStmt(Stmt.Throw stmt) {
                        return new Stmt.Throw(stmt.keyword, inlineExpression(stmt.value));
=======
                    public Stmt visitTypeAliasStmt(Stmt.TypeAlias stmt) {
                        // Type aliases are compile-time only, no optimization needed
                        return stmt;
>>>>>>> 32871e63
                    }
                });
            }
            
            public Expr inlineExpression(Expr expr) {
                return expr.accept(new Expr.Visitor<Expr>() {
                    @Override
                    public Expr visitVariableExpr(Expr.Variable expr) {
                        String varName = expr.name.lexeme;
                        if (parameterMap.containsKey(varName)) {
                            return parameterMap.get(varName);
                        }
                        return expr;
                    }
                    
                    @Override
                    public Expr visitBinaryExpr(Expr.Binary expr) {
                        Expr left = inlineExpression(expr.left);
                        Expr right = inlineExpression(expr.right);
                        return new Expr.Binary(left, expr.operator, right);
                    }
                    
                    @Override
                    public Expr visitUnaryExpr(Expr.Unary expr) {
                        Expr right = inlineExpression(expr.right);
                        return new Expr.Unary(expr.operator, right);
                    }
                    
                    @Override
                    public Expr visitCallExpr(Expr.Call expr) {
                        Expr callee = inlineExpression(expr.callee);
                        List<Expr> args = new ArrayList<>();
                        for (Expr arg : expr.arguments) {
                            args.add(inlineExpression(arg));
                        }
                        return new Expr.Call(callee, expr.paren, args);
                    }
                    
                    @Override
                    public Expr visitGroupingExpr(Expr.Grouping expr) {
                        Expr expression = inlineExpression(expr.expression);
                        return new Expr.Grouping(expression);
                    }
                    
                    @Override
                    public Expr visitLogicalExpr(Expr.Logical expr) {
                        Expr left = inlineExpression(expr.left);
                        Expr right = inlineExpression(expr.right);
                        return new Expr.Logical(left, expr.operator, right);
                    }
                    
                    @Override
                    public Expr visitAssignExpr(Expr.Assign expr) {
                        Expr value = inlineExpression(expr.value);
                        return new Expr.Assign(expr.name, value);
                    }
                    
                    // Simple expressions - return as-is
                    @Override
                    public Expr visitLiteralExpr(Expr.Literal expr) {
                        return expr;
                    }
                    
                    @Override
                    public Expr visitThisExpr(Expr.This expr) {
                        return expr;
                    }
                    
                    @Override
                    public Expr visitLambdaExpr(Expr.Lambda expr) {
                        return expr;
                    }
                    
                    @Override
                    public Expr visitMatchExpr(Expr.Match expr) {
                        return expr;
                    }
                    
                    @Override
                    public Expr visitListExpr(Expr.ListExpr expr) {
                        List<Expr> elements = new ArrayList<>();
                        for (Expr element : expr.elements) {
                            elements.add(inlineExpression(element));
                        }
                        return new Expr.ListExpr(elements);
                    }
                    
                    @Override
                    public Expr visitDictExpr(Expr.Dict expr) {
                        List<Expr> keys = new ArrayList<>();
                        List<Expr> values = new ArrayList<>();
                        for (Expr key : expr.keys) {
                            keys.add(inlineExpression(key));
                        }
                        for (Expr value : expr.values) {
                            values.add(inlineExpression(value));
                        }
                        return new Expr.Dict(keys, values);
                    }
                    
                    @Override
                    public Expr visitIndexExpr(Expr.Index expr) {
                        Expr object = inlineExpression(expr.object);
                        Expr index = inlineExpression(expr.index);
                        return new Expr.Index(object, expr.bracket, index);
                    }
                    
                    @Override
                    public Expr visitGetExpr(Expr.Get expr) {
                        Expr object = inlineExpression(expr.object);
                        return new Expr.Get(object, expr.name);
                    }
                    
                    @Override
                    public Expr visitSetExpr(Expr.Set expr) {
                        Expr object = inlineExpression(expr.object);
                        Expr value = inlineExpression(expr.value);
                        return new Expr.Set(object, expr.name, value);
                    }
                    
                    @Override
                    public Expr visitIndexSetExpr(Expr.IndexSet expr) {
                        Expr object = inlineExpression(expr.object);
                        Expr index = inlineExpression(expr.index);
                        Expr value = inlineExpression(expr.value);
                        return new Expr.IndexSet(object, expr.bracket, index, value);
                    }
                    
                    @Override
                    public Expr visitSliceExpr(Expr.Slice expr) {
                        Expr object = inlineExpression(expr.object);
                        Expr start = expr.start != null ? inlineExpression(expr.start) : null;
                        Expr end = expr.end != null ? inlineExpression(expr.end) : null;
                        return new Expr.Slice(object, expr.bracket, start, end);
                    }
                    
                    // Type expressions - return as-is
                    @Override
                    public Expr visitTypeExpr(Expr.Type expr) {
                        return expr;
                    }
                    
                    @Override
                    public Expr visitGenericTypeExpr(Expr.GenericType expr) {
                        return expr;
                    }
                    
                    @Override
                    public Expr visitFunctionTypeExpr(Expr.FunctionType expr) {
                        return expr;
                    }
                    
                    @Override
                    public Expr visitArrayTypeExpr(Expr.ArrayType expr) {
                        return expr;
                    }
                });
            }
        }
    }
}
// Stub methods for try-catch support - added by script
// These should be properly implemented when optimization support is needed<|MERGE_RESOLUTION|>--- conflicted
+++ resolved
@@ -179,18 +179,14 @@
                     return null;
                 }
                 
-<<<<<<< HEAD
                 @Override public Void visitTryCatchStmt(Stmt.TryCatch stmt) {
                     analyzeFunctionDefinitions(stmt.tryBlock);
                     analyzeFunctionDefinitions(stmt.catchBlock);
                     return null;
                 }
                 
-                @Override public Void visitThrowStmt(Stmt.Throw stmt) {
-=======
                 @Override public Void visitTypeAliasStmt(Stmt.TypeAlias stmt) {
                     // Type aliases are compile-time only, no optimization needed
->>>>>>> 32871e63
                     return null;
                 }
             });
@@ -405,7 +401,6 @@
                 }
                 
                 @Override
-<<<<<<< HEAD
                 public Stmt visitTryCatchStmt(Stmt.TryCatch stmt) {
                     return new Stmt.TryCatch(
                         transformStatement(stmt.tryBlock),
@@ -415,13 +410,9 @@
                 }
                 
                 @Override
-                public Stmt visitThrowStmt(Stmt.Throw stmt) {
-                    return new Stmt.Throw(stmt.keyword, transformExpression(stmt.value));
-=======
                 public Stmt visitTypeAliasStmt(Stmt.TypeAlias stmt) {
                     // Type aliases are compile-time only, no optimization needed
                     return stmt;
->>>>>>> 32871e63
                 }
             });
         }
@@ -760,7 +751,6 @@
                     }
                     
                     @Override
-<<<<<<< HEAD
                     public Void visitTryCatchStmt(Stmt.TryCatch stmt) {
                         calculateStatementSize(stmt.tryBlock);
                         calculateStatementSize(stmt.catchBlock);
@@ -768,12 +758,8 @@
                     }
                     
                     @Override
-                    public Void visitThrowStmt(Stmt.Throw stmt) {
-                        calculateExpressionSize(stmt.value);
-=======
                     public Void visitTypeAliasStmt(Stmt.TypeAlias stmt) {
                         // Type aliases are compile-time only, no optimization needed
->>>>>>> 32871e63
                         return null;
                     }
                 });
@@ -875,19 +861,14 @@
                     }
                     
                     @Override
-<<<<<<< HEAD
                     public Boolean visitTryCatchStmt(Stmt.TryCatch stmt) {
                         return checkStatement(stmt.tryBlock) || checkStatement(stmt.catchBlock);
                     }
                     
                     @Override
-                    public Boolean visitThrowStmt(Stmt.Throw stmt) {
-                        return checkExpression(stmt.value);
-=======
                     public Boolean visitTypeAliasStmt(Stmt.TypeAlias stmt) {
                         // Type aliases are compile-time only, no optimization needed
                         return false;
->>>>>>> 32871e63
                     }
                 });
             }
@@ -1058,7 +1039,6 @@
                     }
                     
                     @Override
-<<<<<<< HEAD
                     public Void visitTryCatchStmt(Stmt.TryCatch stmt) {
                         countCalls(stmt.tryBlock);
                         countCalls(stmt.catchBlock);
@@ -1066,12 +1046,8 @@
                     }
                     
                     @Override
-                    public Void visitThrowStmt(Stmt.Throw stmt) {
-                        countCallsInExpression(stmt.value);
-=======
                     public Void visitTypeAliasStmt(Stmt.TypeAlias stmt) {
                         // Type aliases are compile-time only, no optimization needed
->>>>>>> 32871e63
                         return null;
                     }
                 });
@@ -1248,7 +1224,6 @@
                     }
                     
                     @Override
-<<<<<<< HEAD
                     public Stmt visitTryCatchStmt(Stmt.TryCatch stmt) {
                         return new Stmt.TryCatch(
                             inlineStatement(stmt.tryBlock),
@@ -1258,13 +1233,9 @@
                     }
                     
                     @Override
-                    public Stmt visitThrowStmt(Stmt.Throw stmt) {
-                        return new Stmt.Throw(stmt.keyword, inlineExpression(stmt.value));
-=======
                     public Stmt visitTypeAliasStmt(Stmt.TypeAlias stmt) {
                         // Type aliases are compile-time only, no optimization needed
                         return stmt;
->>>>>>> 32871e63
                     }
                 });
             }
