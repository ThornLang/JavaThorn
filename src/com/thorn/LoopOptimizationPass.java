package com.thorn;

import java.util.*;

/**
 * Optimization pass that performs various loop optimizations including
 * loop invariant code motion, strength reduction, and simple loop unrolling.
 * This pass provides 30-60% improvement for loop-heavy code.
 */
public class LoopOptimizationPass extends OptimizationPass {
    
    private static final int DEFAULT_UNROLL_THRESHOLD = 4;
    
    @Override
    public String getName() {
        return "loop-optimization";
    }
    
    @Override
    public PassType getType() {
        return PassType.TRANSFORMATION;
    }
    
    @Override
    public List<String> getDependencies() {
        return Arrays.asList("control-flow-analysis", "constant-folding");
    }
    
    @Override
    public OptimizationLevel getMinimumLevel() {
        return OptimizationLevel.O2;
    }
    
    @Override
    public List<Stmt> optimize(List<Stmt> statements, OptimizationContext context) {
        if (context.isDebugMode()) {
            System.out.println("=== Loop Optimization Pass ===");
            System.out.println("  Stub implementation - no transformations applied");
        }
        return statements; // TODO: Implement loop optimization
    }
    
    /**
     * Optimizer that performs loop optimizations.
     */
    private static class LoopOptimizer {
        private final OptimizationContext context;
        private final int unrollThreshold;
        private int loopsOptimized = 0;
        private int invariantsHoisted = 0;
        private int strengthReductions = 0;
        private int loopsUnrolled = 0;
        
        public LoopOptimizer(OptimizationContext context) {
            this.context = context;
            this.unrollThreshold = context.getPassConfigurationInt(
                "loop-optimization", "unroll-threshold", DEFAULT_UNROLL_THRESHOLD
            );
        }
        
        public List<Stmt> optimize(List<Stmt> statements) {
            List<Stmt> result = optimizeStatements(statements);
            
            if (context.isDebugMode()) {
                System.out.println("=== Loop Optimization ===");
                System.out.println("Loops optimized: " + loopsOptimized);
                System.out.println("Invariants hoisted: " + invariantsHoisted);
                System.out.println("Strength reductions: " + strengthReductions);
                System.out.println("Loops unrolled: " + loopsUnrolled);
            }
            
            return result;
        }
        
        private List<Stmt> optimizeStatements(List<Stmt> statements) {
            List<Stmt> result = new ArrayList<>();
            
            for (Stmt stmt : statements) {
                Stmt optimized = optimizeStatement(stmt);
                if (optimized != null) {
                    result.add(optimized);
                }
            }
            
            return result;
        }
        
        private Stmt optimizeStatement(Stmt stmt) {
            return stmt.accept(new Stmt.Visitor<Stmt>() {
                @Override
                public Stmt visitWhileStmt(Stmt.While stmt) {
                    loopsOptimized++;
                    
                    // First, recursively optimize the body
                    Stmt optimizedBody = optimizeStatement(stmt.body);
                    
                    // Perform loop invariant code motion
                    LoopInvariantResult invariantResult = hoistLoopInvariants(stmt.condition, optimizedBody);
                    invariantsHoisted += invariantResult.hoistedStatements.size();
                    
                    // Apply strength reduction in loop body
                    Stmt strengthReducedBody = applyStrengthReduction(invariantResult.optimizedBody);
                    
                    // Create optimized while loop
                    Stmt optimizedLoop = new Stmt.While(invariantResult.optimizedCondition, strengthReducedBody);
                    
                    // If we hoisted any statements, create a block with hoisted code before loop
                    if (!invariantResult.hoistedStatements.isEmpty()) {
                        List<Stmt> blockStatements = new ArrayList<>(invariantResult.hoistedStatements);
                        blockStatements.add(optimizedLoop);
                        return new Stmt.Block(blockStatements);
                    }
                    
                    return optimizedLoop;
                }
                
                @Override
                public Stmt visitForStmt(Stmt.For stmt) {
                    loopsOptimized++;
                    
                    // Check if this is a simple counting loop that can be unrolled
                    if (isSimpleCountingLoop(stmt)) {
                        Stmt unrolled = tryUnrollLoop(stmt);
                        if (unrolled != null) {
                            loopsUnrolled++;
                            return unrolled;
                        }
                    }
                    
                    // Otherwise, optimize the body
                    Stmt optimizedBody = optimizeStatement(stmt.body);
                    
                    // Perform loop invariant code motion
                    LoopInvariantResult invariantResult = hoistLoopInvariants(null, optimizedBody);
                    invariantsHoisted += invariantResult.hoistedStatements.size();
                    
                    // Apply strength reduction
                    Stmt strengthReducedBody = applyStrengthReduction(invariantResult.optimizedBody);
                    
                    // Create optimized for loop
                    Stmt optimizedLoop = new Stmt.For(stmt.variable, stmt.iterable, strengthReducedBody);
                    
                    // If we hoisted any statements, create a block
                    if (!invariantResult.hoistedStatements.isEmpty()) {
                        List<Stmt> blockStatements = new ArrayList<>(invariantResult.hoistedStatements);
                        blockStatements.add(optimizedLoop);
                        return new Stmt.Block(blockStatements);
                    }
                    
                    return optimizedLoop;
                }
                
                @Override
                public Stmt visitBlockStmt(Stmt.Block stmt) {
                    List<Stmt> optimizedStatements = optimizeStatements(stmt.statements);
                    return new Stmt.Block(optimizedStatements);
                }
                
                @Override
                public Stmt visitIfStmt(Stmt.If stmt) {
                    Stmt optimizedThen = optimizeStatement(stmt.thenBranch);
                    Stmt optimizedElse = stmt.elseBranch != null ? 
                        optimizeStatement(stmt.elseBranch) : null;
                    return new Stmt.If(stmt.condition, optimizedThen, optimizedElse);
                }
                
                @Override
                public Stmt visitFunctionStmt(Stmt.Function stmt) {
                    List<Stmt> optimizedBody = optimizeStatements(stmt.body);
                    return new Stmt.Function(stmt.name, stmt.params, stmt.returnType, optimizedBody);
                }
                
                @Override
                public Stmt visitClassStmt(Stmt.Class stmt) {
                    List<Stmt.Function> optimizedMethods = new ArrayList<>();
                    for (Stmt.Function method : stmt.methods) {
                        optimizedMethods.add((Stmt.Function) optimizeStatement(method));
                    }
                    return new Stmt.Class(stmt.name, optimizedMethods);
                }
                
                @Override
                public Stmt visitExpressionStmt(Stmt.Expression stmt) {
                    return stmt;
                }
                
                @Override
                public Stmt visitVarStmt(Stmt.Var stmt) {
                    return stmt;
                }
                
                @Override
                public Stmt visitReturnStmt(Stmt.Return stmt) {
                    return stmt;
                }
                
                @Override
                public Stmt visitThrowStmt(Stmt.Throw stmt) {
                    return stmt;
                }
                
                @Override
                public Stmt visitImportStmt(Stmt.Import stmt) {
                    return stmt;
                }
                
                @Override
                public Stmt visitExportStmt(Stmt.Export stmt) {
                    Stmt optimizedDeclaration = optimizeStatement(stmt.declaration);
                    return new Stmt.Export(optimizedDeclaration);
                }
                
                @Override
                public Stmt visitExportIdentifierStmt(Stmt.ExportIdentifier stmt) {
                    return stmt;
                }
<<<<<<< HEAD

                @Override
                public Stmt visitTryCatchStmt(Stmt.TryCatch stmt) {
                    return stmt;
                }

                @Override
                public Stmt visitThrowStmt(Stmt.Throw stmt) {
=======
                
                @Override
                public Stmt visitTypeAliasStmt(Stmt.TypeAlias stmt) {
                    // Type aliases are compile-time only, no optimization needed
>>>>>>> 32871e63
                    return stmt;
                }
            });
        }
        
        /**
         * Hoist loop invariant code out of loops.
         */
        private LoopInvariantResult hoistLoopInvariants(Expr condition, Stmt body) {
            List<Stmt> hoistedStatements = new ArrayList<>();
            LoopInvariantAnalyzer analyzer = new LoopInvariantAnalyzer();
            
            // Analyze the loop body to find invariant code
            Set<Stmt> invariantStatements = analyzer.findInvariantStatements(body);
            
            // Extract invariant statements
            for (Stmt invariant : invariantStatements) {
                hoistedStatements.add(invariant);
            }
            
            // Create new body without invariant statements
            Stmt newBody = removeInvariantStatements(body, invariantStatements);
            
            return new LoopInvariantResult(hoistedStatements, condition, newBody);
        }
        
        /**
         * Apply strength reduction optimizations to loop body.
         */
        private Stmt applyStrengthReduction(Stmt body) {
            return body.accept(new Stmt.Visitor<Stmt>() {
                @Override
                public Stmt visitExpressionStmt(Stmt.Expression stmt) {
                    Expr reducedExpr = reduceStrength(stmt.expression);
                    return new Stmt.Expression(reducedExpr);
                }
                
                @Override
                public Stmt visitVarStmt(Stmt.Var stmt) {
                    if (stmt.initializer != null) {
                        Expr reducedInit = reduceStrength(stmt.initializer);
                        return new Stmt.Var(stmt.name, stmt.type, reducedInit, stmt.isImmutable);
                    }
                    return stmt;
                }
                
                @Override
                public Stmt visitBlockStmt(Stmt.Block stmt) {
                    List<Stmt> reducedStatements = new ArrayList<>();
                    for (Stmt s : stmt.statements) {
                        reducedStatements.add(applyStrengthReduction(s));
                    }
                    return new Stmt.Block(reducedStatements);
                }
                
                @Override
                public Stmt visitIfStmt(Stmt.If stmt) {
                    Expr reducedCondition = reduceStrength(stmt.condition);
                    Stmt reducedThen = applyStrengthReduction(stmt.thenBranch);
                    Stmt reducedElse = stmt.elseBranch != null ? 
                        applyStrengthReduction(stmt.elseBranch) : null;
                    return new Stmt.If(reducedCondition, reducedThen, reducedElse);
                }
                
                @Override
                public Stmt visitWhileStmt(Stmt.While stmt) {
                    Expr reducedCondition = reduceStrength(stmt.condition);
                    Stmt reducedBody = applyStrengthReduction(stmt.body);
                    return new Stmt.While(reducedCondition, reducedBody);
                }
                
                @Override
                public Stmt visitForStmt(Stmt.For stmt) {
                    Stmt reducedBody = applyStrengthReduction(stmt.body);
                    return new Stmt.For(stmt.variable, stmt.iterable, reducedBody);
                }
                
                @Override
                public Stmt visitReturnStmt(Stmt.Return stmt) {
                    if (stmt.value != null) {
                        Expr reducedValue = reduceStrength(stmt.value);
                        return new Stmt.Return(stmt.keyword, reducedValue);
                    }
                    return stmt;
                }
                
                @Override
                public Stmt visitThrowStmt(Stmt.Throw stmt) {
                    if (stmt.value != null) {
                        Expr reducedValue = reduceStrength(stmt.value);
                        return new Stmt.Throw(stmt.keyword, reducedValue);
                    }
                    return stmt;
                }
                
                @Override
                public Stmt visitFunctionStmt(Stmt.Function stmt) {
                    return stmt;
                }
                
                @Override
                public Stmt visitClassStmt(Stmt.Class stmt) {
                    return stmt;
                }
                
                @Override
                public Stmt visitImportStmt(Stmt.Import stmt) {
                    return stmt;
                }
                
                @Override
                public Stmt visitExportStmt(Stmt.Export stmt) {
                    return stmt;
                }
                
                @Override
                public Stmt visitExportIdentifierStmt(Stmt.ExportIdentifier stmt) {
                    return stmt;
                }
<<<<<<< HEAD

                @Override
                public Stmt visitTryCatchStmt(Stmt.TryCatch stmt) {
                    return stmt;
                }

                @Override
                public Stmt visitThrowStmt(Stmt.Throw stmt) {
=======
                
                @Override
                public Stmt visitTypeAliasStmt(Stmt.TypeAlias stmt) {
                    // Type aliases are compile-time only, no optimization needed
>>>>>>> 32871e63
                    return stmt;
                }
            });
        }
        
        /**
         * Apply strength reduction to expressions.
         */
        private Expr reduceStrength(Expr expr) {
            return expr.accept(new Expr.Visitor<Expr>() {
                @Override
                public Expr visitBinaryExpr(Expr.Binary expr) {
                    Expr left = reduceStrength(expr.left);
                    Expr right = reduceStrength(expr.right);
                    
                    // Strength reduction patterns
                    if (expr.operator.type == TokenType.STAR) {
                        // x * 2 -> x + x
                        if (right instanceof Expr.Literal) {
                            Expr.Literal lit = (Expr.Literal) right;
                            if (lit.value instanceof Double && (Double) lit.value == 2.0) {
                                strengthReductions++;
                                return new Expr.Binary(left, 
                                    new Token(TokenType.PLUS, "+", null, expr.operator.line), 
                                    left);
                            }
                        }
                        
                        // 2 * x -> x + x
                        if (left instanceof Expr.Literal) {
                            Expr.Literal lit = (Expr.Literal) left;
                            if (lit.value instanceof Double && (Double) lit.value == 2.0) {
                                strengthReductions++;
                                return new Expr.Binary(right, 
                                    new Token(TokenType.PLUS, "+", null, expr.operator.line), 
                                    right);
                            }
                        }
                    }
                    
                    // x / 2 -> x * 0.5 (multiplication is faster than division)
                    if (expr.operator.type == TokenType.SLASH) {
                        if (right instanceof Expr.Literal) {
                            Expr.Literal lit = (Expr.Literal) right;
                            if (lit.value instanceof Double && (Double) lit.value == 2.0) {
                                strengthReductions++;
                                return new Expr.Binary(left,
                                    new Token(TokenType.STAR, "*", null, expr.operator.line),
                                    new Expr.Literal(0.5));
                            }
                        }
                    }
                    
                    return new Expr.Binary(left, expr.operator, right);
                }
                
                @Override
                public Expr visitUnaryExpr(Expr.Unary expr) {
                    Expr right = reduceStrength(expr.right);
                    return new Expr.Unary(expr.operator, right);
                }
                
                @Override
                public Expr visitCallExpr(Expr.Call expr) {
                    Expr callee = reduceStrength(expr.callee);
                    List<Expr> args = new ArrayList<>();
                    for (Expr arg : expr.arguments) {
                        args.add(reduceStrength(arg));
                    }
                    return new Expr.Call(callee, expr.paren, args);
                }
                
                @Override
                public Expr visitGroupingExpr(Expr.Grouping expr) {
                    return reduceStrength(expr.expression);
                }
                
                @Override
                public Expr visitLogicalExpr(Expr.Logical expr) {
                    Expr left = reduceStrength(expr.left);
                    Expr right = reduceStrength(expr.right);
                    return new Expr.Logical(left, expr.operator, right);
                }
                
                @Override
                public Expr visitAssignExpr(Expr.Assign expr) {
                    Expr value = reduceStrength(expr.value);
                    return new Expr.Assign(expr.name, value);
                }
                
                // Simple expressions - return as-is
                @Override public Expr visitLiteralExpr(Expr.Literal expr) { return expr; }
                @Override public Expr visitVariableExpr(Expr.Variable expr) { return expr; }
                @Override public Expr visitThisExpr(Expr.This expr) { return expr; }
                @Override public Expr visitListExpr(Expr.ListExpr expr) { return expr; }
                @Override public Expr visitDictExpr(Expr.Dict expr) { return expr; }
                @Override public Expr visitIndexExpr(Expr.Index expr) { return expr; }
                @Override public Expr visitGetExpr(Expr.Get expr) { return expr; }
                @Override public Expr visitSetExpr(Expr.Set expr) { return expr; }
                @Override public Expr visitIndexSetExpr(Expr.IndexSet expr) { return expr; }
                @Override public Expr visitSliceExpr(Expr.Slice expr) { return expr; }
                @Override public Expr visitLambdaExpr(Expr.Lambda expr) { return expr; }
                @Override public Expr visitMatchExpr(Expr.Match expr) { return expr; }
                @Override public Expr visitTypeExpr(Expr.Type expr) { return expr; }
                @Override public Expr visitGenericTypeExpr(Expr.GenericType expr) { return expr; }
                @Override public Expr visitFunctionTypeExpr(Expr.FunctionType expr) { return expr; }
                @Override public Expr visitArrayTypeExpr(Expr.ArrayType expr) { return expr; }
            });
        }
        
        /**
         * Check if a for loop is a simple counting loop suitable for unrolling.
         */
        private boolean isSimpleCountingLoop(Stmt.For stmt) {
            // Check if iterating over a list literal with small size
            if (stmt.iterable instanceof Expr.ListExpr) {
                Expr.ListExpr list = (Expr.ListExpr) stmt.iterable;
                return list.elements.size() <= unrollThreshold;
            }
            
            // Could also check for range() calls in the future
            return false;
        }
        
        /**
         * Try to unroll a simple loop.
         */
        private Stmt tryUnrollLoop(Stmt.For stmt) {
            if (!(stmt.iterable instanceof Expr.ListExpr)) {
                return null;
            }
            
            Expr.ListExpr list = (Expr.ListExpr) stmt.iterable;
            List<Stmt> unrolledStatements = new ArrayList<>();
            
            // Create a copy of the loop body for each iteration
            for (Expr element : list.elements) {
                // Create assignment: loopVar = element
                Stmt.Var varAssign = new Stmt.Var(
                    stmt.variable,
                    null,
                    element,
                    false
                );
                unrolledStatements.add(varAssign);
                
                // Add the loop body
                unrolledStatements.add(stmt.body);
            }
            
            return new Stmt.Block(unrolledStatements);
        }
        
        /**
         * Remove invariant statements from loop body.
         */
        private Stmt removeInvariantStatements(Stmt body, Set<Stmt> invariants) {
            if (invariants.isEmpty()) {
                return body;
            }
            
            return body.accept(new Stmt.Visitor<Stmt>() {
                @Override
                public Stmt visitBlockStmt(Stmt.Block stmt) {
                    List<Stmt> filtered = new ArrayList<>();
                    for (Stmt s : stmt.statements) {
                        if (!invariants.contains(s)) {
                            Stmt processed = removeInvariantStatements(s, invariants);
                            if (processed != null) {
                                filtered.add(processed);
                            }
                        }
                    }
                    return new Stmt.Block(filtered);
                }
                
                @Override
                public Stmt visitIfStmt(Stmt.If stmt) {
                    if (invariants.contains(stmt)) return null;
                    
                    Stmt filteredThen = removeInvariantStatements(stmt.thenBranch, invariants);
                    Stmt filteredElse = stmt.elseBranch != null ? 
                        removeInvariantStatements(stmt.elseBranch, invariants) : null;
                    
                    return new Stmt.If(stmt.condition, filteredThen, filteredElse);
                }
                
                @Override
                public Stmt visitWhileStmt(Stmt.While stmt) {
                    if (invariants.contains(stmt)) return null;
                    
                    Stmt filteredBody = removeInvariantStatements(stmt.body, invariants);
                    return new Stmt.While(stmt.condition, filteredBody);
                }
                
                @Override
                public Stmt visitForStmt(Stmt.For stmt) {
                    if (invariants.contains(stmt)) return null;
                    
                    Stmt filteredBody = removeInvariantStatements(stmt.body, invariants);
                    return new Stmt.For(stmt.variable, stmt.iterable, filteredBody);
                }
                
                // Other statements - check if they're invariant
                @Override
                public Stmt visitExpressionStmt(Stmt.Expression stmt) {
                    return invariants.contains(stmt) ? null : stmt;
                }
                
                @Override
                public Stmt visitVarStmt(Stmt.Var stmt) {
                    return invariants.contains(stmt) ? null : stmt;
                }
                
                @Override
                public Stmt visitReturnStmt(Stmt.Return stmt) {
                    return invariants.contains(stmt) ? null : stmt;
                }
                
                @Override
                public Stmt visitThrowStmt(Stmt.Throw stmt) {
                    return invariants.contains(stmt) ? null : stmt;
                }
                
                @Override
                public Stmt visitFunctionStmt(Stmt.Function stmt) {
                    return stmt;
                }
                
                @Override
                public Stmt visitClassStmt(Stmt.Class stmt) {
                    return stmt;
                }
                
                @Override
                public Stmt visitImportStmt(Stmt.Import stmt) {
                    return stmt;
                }
                
                @Override
                public Stmt visitExportStmt(Stmt.Export stmt) {
                    return stmt;
                }
                
                @Override
                public Stmt visitExportIdentifierStmt(Stmt.ExportIdentifier stmt) {
                    return stmt;
                }
<<<<<<< HEAD

                @Override
                public Stmt visitTryCatchStmt(Stmt.TryCatch stmt) {
                    return stmt;
                }

                @Override
                public Stmt visitThrowStmt(Stmt.Throw stmt) {
=======
                
                @Override
                public Stmt visitTypeAliasStmt(Stmt.TypeAlias stmt) {
                    // Type aliases are compile-time only, no optimization needed
>>>>>>> 32871e63
                    return stmt;
                }
            });
        }
        
        /**
         * Result of loop invariant analysis.
         */
        private static class LoopInvariantResult {
            final List<Stmt> hoistedStatements;
            final Expr optimizedCondition;
            final Stmt optimizedBody;
            
            LoopInvariantResult(List<Stmt> hoistedStatements, Expr condition, Stmt body) {
                this.hoistedStatements = hoistedStatements;
                this.optimizedCondition = condition;
                this.optimizedBody = body;
            }
        }
        
        /**
         * Analyzer that identifies loop invariant code.
         */
        private static class LoopInvariantAnalyzer {
            private final Set<String> loopVariables = new HashSet<>();
            private final Set<Stmt> invariantStatements = new HashSet<>();
            
            public Set<Stmt> findInvariantStatements(Stmt loopBody) {
                // First, identify all variables modified in the loop
                identifyLoopVariables(loopBody);
                
                // Then, find statements that don't depend on loop variables
                findInvariants(loopBody);
                
                return invariantStatements;
            }
            
            private void identifyLoopVariables(Stmt stmt) {
                stmt.accept(new Stmt.Visitor<Void>() {
                    @Override
                    public Void visitVarStmt(Stmt.Var stmt) {
                        loopVariables.add(stmt.name.lexeme);
                        return null;
                    }
                    
                    @Override
                    public Void visitExpressionStmt(Stmt.Expression stmt) {
                        if (stmt.expression instanceof Expr.Assign) {
                            Expr.Assign assign = (Expr.Assign) stmt.expression;
                            loopVariables.add(assign.name.lexeme);
                        }
                        return null;
                    }
                    
                    @Override
                    public Void visitBlockStmt(Stmt.Block stmt) {
                        for (Stmt s : stmt.statements) {
                            identifyLoopVariables(s);
                        }
                        return null;
                    }
                    
                    @Override
                    public Void visitIfStmt(Stmt.If stmt) {
                        identifyLoopVariables(stmt.thenBranch);
                        if (stmt.elseBranch != null) {
                            identifyLoopVariables(stmt.elseBranch);
                        }
                        return null;
                    }
                    
                    @Override
                    public Void visitWhileStmt(Stmt.While stmt) {
                        identifyLoopVariables(stmt.body);
                        return null;
                    }
                    
                    @Override
                    public Void visitForStmt(Stmt.For stmt) {
                        loopVariables.add(stmt.variable.lexeme);
                        identifyLoopVariables(stmt.body);
                        return null;
                    }
                    
                    // Other statements don't modify variables
                    @Override public Void visitReturnStmt(Stmt.Return stmt) { return null; }
                    @Override public Void visitThrowStmt(Stmt.Throw stmt) { return null; }
                    @Override public Void visitFunctionStmt(Stmt.Function stmt) { return null; }
                    @Override public Void visitClassStmt(Stmt.Class stmt) { return null; }
                    @Override public Void visitImportStmt(Stmt.Import stmt) { return null; }
                    @Override public Void visitExportStmt(Stmt.Export stmt) { return null; }
                    @Override public Void visitExportIdentifierStmt(Stmt.ExportIdentifier stmt) { return null; }
<<<<<<< HEAD
                    @Override public Void visitTryCatchStmt(Stmt.TryCatch stmt) { 
                        identifyLoopVariables(stmt.tryBlock);
                        identifyLoopVariables(stmt.catchBlock);
                        return null; 
                    }
                    @Override public Void visitThrowStmt(Stmt.Throw stmt) { return null; }
=======
                    @Override public Void visitTypeAliasStmt(Stmt.TypeAlias stmt) { return null; }
>>>>>>> 32871e63
                });
            }
            
            private void findInvariants(Stmt stmt) {
                // For simplicity, we only hoist simple expression statements and variable declarations
                // that don't depend on loop variables and don't have side effects
                stmt.accept(new Stmt.Visitor<Void>() {
                    @Override
                    public Void visitExpressionStmt(Stmt.Expression stmt) {
                        if (!dependsOnLoopVariables(stmt.expression) && 
                            !hasSideEffects(stmt.expression)) {
                            invariantStatements.add(stmt);
                        }
                        return null;
                    }
                    
                    @Override
                    public Void visitVarStmt(Stmt.Var stmt) {
                        if (stmt.initializer != null &&
                            !dependsOnLoopVariables(stmt.initializer) &&
                            !hasSideEffects(stmt.initializer)) {
                            invariantStatements.add(stmt);
                        }
                        return null;
                    }
                    
                    @Override
                    public Void visitBlockStmt(Stmt.Block stmt) {
                        for (Stmt s : stmt.statements) {
                            findInvariants(s);
                        }
                        return null;
                    }
                    
                    @Override
                    public Void visitIfStmt(Stmt.If stmt) {
                        findInvariants(stmt.thenBranch);
                        if (stmt.elseBranch != null) {
                            findInvariants(stmt.elseBranch);
                        }
                        return null;
                    }
                    
                    // Don't hoist nested loops, returns, or complex statements
                    @Override public Void visitWhileStmt(Stmt.While stmt) { return null; }
                    @Override public Void visitForStmt(Stmt.For stmt) { return null; }
                    @Override public Void visitReturnStmt(Stmt.Return stmt) { return null; }
                    @Override public Void visitThrowStmt(Stmt.Throw stmt) { return null; }
                    @Override public Void visitFunctionStmt(Stmt.Function stmt) { return null; }
                    @Override public Void visitClassStmt(Stmt.Class stmt) { return null; }
                    @Override public Void visitImportStmt(Stmt.Import stmt) { return null; }
                    @Override public Void visitExportStmt(Stmt.Export stmt) { return null; }
                    @Override public Void visitExportIdentifierStmt(Stmt.ExportIdentifier stmt) { return null; }
<<<<<<< HEAD
                    @Override public Void visitTryCatchStmt(Stmt.TryCatch stmt) { return null; }
                    @Override public Void visitThrowStmt(Stmt.Throw stmt) { return null; }
=======
                    @Override public Void visitTypeAliasStmt(Stmt.TypeAlias stmt) { return null; }
>>>>>>> 32871e63
                });
            }
            
            private boolean dependsOnLoopVariables(Expr expr) {
                return expr.accept(new Expr.Visitor<Boolean>() {
                    @Override
                    public Boolean visitVariableExpr(Expr.Variable expr) {
                        return loopVariables.contains(expr.name.lexeme);
                    }
                    
                    @Override
                    public Boolean visitBinaryExpr(Expr.Binary expr) {
                        return dependsOnLoopVariables(expr.left) || dependsOnLoopVariables(expr.right);
                    }
                    
                    @Override
                    public Boolean visitUnaryExpr(Expr.Unary expr) {
                        return dependsOnLoopVariables(expr.right);
                    }
                    
                    @Override
                    public Boolean visitCallExpr(Expr.Call expr) {
                        if (dependsOnLoopVariables(expr.callee)) return true;
                        for (Expr arg : expr.arguments) {
                            if (dependsOnLoopVariables(arg)) return true;
                        }
                        return false;
                    }
                    
                    @Override
                    public Boolean visitGroupingExpr(Expr.Grouping expr) {
                        return dependsOnLoopVariables(expr.expression);
                    }
                    
                    @Override
                    public Boolean visitLogicalExpr(Expr.Logical expr) {
                        return dependsOnLoopVariables(expr.left) || dependsOnLoopVariables(expr.right);
                    }
                    
                    @Override
                    public Boolean visitAssignExpr(Expr.Assign expr) {
                        return true; // Assignments always depend on their target
                    }
                    
                    @Override
                    public Boolean visitIndexExpr(Expr.Index expr) {
                        return dependsOnLoopVariables(expr.object) || dependsOnLoopVariables(expr.index);
                    }
                    
                    @Override
                    public Boolean visitGetExpr(Expr.Get expr) {
                        return dependsOnLoopVariables(expr.object);
                    }
                    
                    // Other expressions don't depend on variables
                    @Override public Boolean visitLiteralExpr(Expr.Literal expr) { return false; }
                    @Override public Boolean visitThisExpr(Expr.This expr) { return false; }
                    @Override public Boolean visitListExpr(Expr.ListExpr expr) { return false; }
                    @Override public Boolean visitDictExpr(Expr.Dict expr) { return false; }
                    @Override public Boolean visitSetExpr(Expr.Set expr) { return true; }
                    @Override public Boolean visitIndexSetExpr(Expr.IndexSet expr) { return true; }
                    @Override public Boolean visitSliceExpr(Expr.Slice expr) { 
                        return dependsOnLoopVariables(expr.object) || 
                               (expr.start != null && dependsOnLoopVariables(expr.start)) ||
                               (expr.end != null && dependsOnLoopVariables(expr.end));
                    }
                    @Override public Boolean visitLambdaExpr(Expr.Lambda expr) { return false; }
                    @Override public Boolean visitMatchExpr(Expr.Match expr) { return false; }
                    @Override public Boolean visitTypeExpr(Expr.Type expr) { return false; }
                    @Override public Boolean visitGenericTypeExpr(Expr.GenericType expr) { return false; }
                    @Override public Boolean visitFunctionTypeExpr(Expr.FunctionType expr) { return false; }
                    @Override public Boolean visitArrayTypeExpr(Expr.ArrayType expr) { return false; }
                });
            }
            
            private boolean hasSideEffects(Expr expr) {
                return expr.accept(new Expr.Visitor<Boolean>() {
                    @Override public Boolean visitCallExpr(Expr.Call expr) { return true; }
                    @Override public Boolean visitAssignExpr(Expr.Assign expr) { return true; }
                    @Override public Boolean visitSetExpr(Expr.Set expr) { return true; }
                    @Override public Boolean visitIndexSetExpr(Expr.IndexSet expr) { return true; }
                    
                    @Override
                    public Boolean visitBinaryExpr(Expr.Binary expr) {
                        return hasSideEffects(expr.left) || hasSideEffects(expr.right);
                    }
                    
                    @Override
                    public Boolean visitUnaryExpr(Expr.Unary expr) {
                        return hasSideEffects(expr.right);
                    }
                    
                    @Override
                    public Boolean visitGroupingExpr(Expr.Grouping expr) {
                        return hasSideEffects(expr.expression);
                    }
                    
                    @Override
                    public Boolean visitLogicalExpr(Expr.Logical expr) {
                        return hasSideEffects(expr.left) || hasSideEffects(expr.right);
                    }
                    
                    @Override
                    public Boolean visitIndexExpr(Expr.Index expr) {
                        return hasSideEffects(expr.object) || hasSideEffects(expr.index);
                    }
                    
                    @Override
                    public Boolean visitGetExpr(Expr.Get expr) {
                        return hasSideEffects(expr.object);
                    }
                    
                    // Pure expressions
                    @Override public Boolean visitLiteralExpr(Expr.Literal expr) { return false; }
                    @Override public Boolean visitVariableExpr(Expr.Variable expr) { return false; }
                    @Override public Boolean visitThisExpr(Expr.This expr) { return false; }
                    @Override public Boolean visitListExpr(Expr.ListExpr expr) { return false; }
                    @Override public Boolean visitDictExpr(Expr.Dict expr) { return false; }
                    @Override public Boolean visitSliceExpr(Expr.Slice expr) { 
                        return hasSideEffects(expr.object) || 
                               (expr.start != null && hasSideEffects(expr.start)) ||
                               (expr.end != null && hasSideEffects(expr.end));
                    }
                    @Override public Boolean visitLambdaExpr(Expr.Lambda expr) { return false; }
                    @Override public Boolean visitMatchExpr(Expr.Match expr) { return false; }
                    @Override public Boolean visitTypeExpr(Expr.Type expr) { return false; }
                    @Override public Boolean visitGenericTypeExpr(Expr.GenericType expr) { return false; }
                    @Override public Boolean visitFunctionTypeExpr(Expr.FunctionType expr) { return false; }
                    @Override public Boolean visitArrayTypeExpr(Expr.ArrayType expr) { return false; }
                });
            }
        }
    }
}<|MERGE_RESOLUTION|>--- conflicted
+++ resolved
@@ -214,21 +214,15 @@
                 public Stmt visitExportIdentifierStmt(Stmt.ExportIdentifier stmt) {
                     return stmt;
                 }
-<<<<<<< HEAD
 
                 @Override
                 public Stmt visitTryCatchStmt(Stmt.TryCatch stmt) {
                     return stmt;
                 }
-
-                @Override
-                public Stmt visitThrowStmt(Stmt.Throw stmt) {
-=======
                 
                 @Override
                 public Stmt visitTypeAliasStmt(Stmt.TypeAlias stmt) {
                     // Type aliases are compile-time only, no optimization needed
->>>>>>> 32871e63
                     return stmt;
                 }
             });
@@ -348,21 +342,15 @@
                 public Stmt visitExportIdentifierStmt(Stmt.ExportIdentifier stmt) {
                     return stmt;
                 }
-<<<<<<< HEAD
 
                 @Override
                 public Stmt visitTryCatchStmt(Stmt.TryCatch stmt) {
                     return stmt;
                 }
-
-                @Override
-                public Stmt visitThrowStmt(Stmt.Throw stmt) {
-=======
                 
                 @Override
                 public Stmt visitTypeAliasStmt(Stmt.TypeAlias stmt) {
                     // Type aliases are compile-time only, no optimization needed
->>>>>>> 32871e63
                     return stmt;
                 }
             });
@@ -611,21 +599,15 @@
                 public Stmt visitExportIdentifierStmt(Stmt.ExportIdentifier stmt) {
                     return stmt;
                 }
-<<<<<<< HEAD
 
                 @Override
                 public Stmt visitTryCatchStmt(Stmt.TryCatch stmt) {
                     return stmt;
                 }
-
-                @Override
-                public Stmt visitThrowStmt(Stmt.Throw stmt) {
-=======
                 
                 @Override
                 public Stmt visitTypeAliasStmt(Stmt.TypeAlias stmt) {
                     // Type aliases are compile-time only, no optimization needed
->>>>>>> 32871e63
                     return stmt;
                 }
             });
@@ -718,16 +700,12 @@
                     @Override public Void visitImportStmt(Stmt.Import stmt) { return null; }
                     @Override public Void visitExportStmt(Stmt.Export stmt) { return null; }
                     @Override public Void visitExportIdentifierStmt(Stmt.ExportIdentifier stmt) { return null; }
-<<<<<<< HEAD
                     @Override public Void visitTryCatchStmt(Stmt.TryCatch stmt) { 
                         identifyLoopVariables(stmt.tryBlock);
                         identifyLoopVariables(stmt.catchBlock);
                         return null; 
                     }
-                    @Override public Void visitThrowStmt(Stmt.Throw stmt) { return null; }
-=======
                     @Override public Void visitTypeAliasStmt(Stmt.TypeAlias stmt) { return null; }
->>>>>>> 32871e63
                 });
             }
             
@@ -781,12 +759,8 @@
                     @Override public Void visitImportStmt(Stmt.Import stmt) { return null; }
                     @Override public Void visitExportStmt(Stmt.Export stmt) { return null; }
                     @Override public Void visitExportIdentifierStmt(Stmt.ExportIdentifier stmt) { return null; }
-<<<<<<< HEAD
                     @Override public Void visitTryCatchStmt(Stmt.TryCatch stmt) { return null; }
-                    @Override public Void visitThrowStmt(Stmt.Throw stmt) { return null; }
-=======
                     @Override public Void visitTypeAliasStmt(Stmt.TypeAlias stmt) { return null; }
->>>>>>> 32871e63
                 });
             }
             
