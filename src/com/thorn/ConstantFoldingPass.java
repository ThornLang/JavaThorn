package com.thorn;

import java.util.*;

/**
 * Evaluates constant expressions at compile time.
 * Simplifies arithmetic and boolean operations with literal operands.
 */
public class ConstantFoldingPass extends OptimizationPass {
    
    private int expressionsFolded = 0;
    
    @Override
    public String getName() {
        return "constant-folding";
    }
    
    @Override
    public PassType getType() {
        return PassType.TRANSFORMATION;
    }
    
    @Override
    public OptimizationLevel getMinimumLevel() {
        return OptimizationLevel.O1;
    }
    
    @Override
    public List<Stmt> optimize(List<Stmt> statements, OptimizationContext context) {
        if (context.isDebugMode()) {
            System.out.println("=== Constant Folding Pass ===");
        }
        
        expressionsFolded = 0;
        
        ConstantFolder folder = new ConstantFolder(context);
        List<Stmt> optimized = folder.foldConstants(statements);
        
        if (context.isDebugMode()) {
            System.out.println("  Expressions folded: " + expressionsFolded);
        }
        
        return optimized;
    }
    
    private class ConstantFolder {
        private final OptimizationContext context;
        
        public ConstantFolder(OptimizationContext context) {
            this.context = context;
        }
        
        public List<Stmt> foldConstants(List<Stmt> statements) {
            List<Stmt> result = new ArrayList<>();
            
            for (Stmt stmt : statements) {
                result.add(foldStatement(stmt));
            }
            
            return result;
        }
        
        private Stmt foldStatement(Stmt stmt) {
            return stmt.accept(new Stmt.Visitor<Stmt>() {
                @Override
                public Stmt visitExpressionStmt(Stmt.Expression stmt) {
                    return new Stmt.Expression(foldExpression(stmt.expression));
                }
                
                @Override
                public Stmt visitVarStmt(Stmt.Var stmt) {
                    Expr initializer = stmt.initializer != null ? 
                        foldExpression(stmt.initializer) : null;
                    return new Stmt.Var(stmt.name, stmt.type, initializer, stmt.isImmutable);
                }
                
                @Override
                public Stmt visitBlockStmt(Stmt.Block stmt) {
                    return new Stmt.Block(foldConstants(stmt.statements));
                }
                
                @Override
                public Stmt visitIfStmt(Stmt.If stmt) {
                    Expr condition = foldExpression(stmt.condition);
                    
                    // If condition is constant, optimize away the branch
                    if (condition instanceof Expr.Literal) {
                        Object value = ((Expr.Literal) condition).value;
                        if (isTruthy(value)) {
                            return foldStatement(stmt.thenBranch);
                        } else if (stmt.elseBranch != null) {
                            return foldStatement(stmt.elseBranch);
                        } else {
                            // No else branch and condition is false - remove entire if
                            return new Stmt.Block(new ArrayList<>());
                        }
                    }
                    
                    return new Stmt.If(
                        condition,
                        foldStatement(stmt.thenBranch),
                        stmt.elseBranch != null ? foldStatement(stmt.elseBranch) : null
                    );
                }
                
                @Override
                public Stmt visitWhileStmt(Stmt.While stmt) {
                    Expr condition = foldExpression(stmt.condition);
                    
                    // If condition is constant false, remove the loop
                    if (condition instanceof Expr.Literal && 
                        !isTruthy(((Expr.Literal) condition).value)) {
                        return new Stmt.Block(new ArrayList<>());
                    }
                    
                    return new Stmt.While(condition, foldStatement(stmt.body));
                }
                
                @Override
                public Stmt visitForStmt(Stmt.For stmt) {
                    return new Stmt.For(
                        stmt.variable,
                        foldExpression(stmt.iterable),
                        foldStatement(stmt.body)
                    );
                }
                
                @Override
                public Stmt visitReturnStmt(Stmt.Return stmt) {
                    return new Stmt.Return(
                        stmt.keyword,
                        stmt.value != null ? foldExpression(stmt.value) : null
                    );
                }
                
                @Override
                public Stmt visitThrowStmt(Stmt.Throw stmt) {
                    return new Stmt.Throw(
                        stmt.keyword,
                        stmt.value != null ? foldExpression(stmt.value) : null
                    );
                }
                
                @Override
                public Stmt visitFunctionStmt(Stmt.Function stmt) {
                    return new Stmt.Function(
                        stmt.name,
                        stmt.params,
                        stmt.returnType,
                        foldConstants(stmt.body)
                    );
                }
                
                @Override
                public Stmt visitClassStmt(Stmt.Class stmt) {
                    List<Stmt.Function> methods = new ArrayList<>();
                    for (Stmt.Function method : stmt.methods) {
                        methods.add((Stmt.Function) foldStatement(method));
                    }
                    return new Stmt.Class(stmt.name, methods);
                }
                
                @Override
                public Stmt visitImportStmt(Stmt.Import stmt) {
                    return stmt;
                }
                
                @Override
                public Stmt visitExportStmt(Stmt.Export stmt) {
                    return new Stmt.Export(foldStatement(stmt.declaration));
                }
                
                @Override
                public Stmt visitExportIdentifierStmt(Stmt.ExportIdentifier stmt) {
                    return stmt;
                }
                
                @Override
<<<<<<< HEAD
                public Stmt visitTryCatchStmt(Stmt.TryCatch stmt) {
                    return new Stmt.TryCatch(
                        foldStatement(stmt.tryBlock),
                        stmt.catchVariable,
                        foldStatement(stmt.catchBlock)
                    );
                }
                
                @Override
                public Stmt visitThrowStmt(Stmt.Throw stmt) {
                    return new Stmt.Throw(stmt.keyword, foldExpression(stmt.value));
=======
                public Stmt visitTypeAliasStmt(Stmt.TypeAlias stmt) {
                    // Type aliases are compile-time only, no optimization needed
                    return stmt;
>>>>>>> 32871e63
                }
            });
        }
        
        private Expr foldExpression(Expr expr) {
            return expr.accept(new Expr.Visitor<Expr>() {
                @Override
                public Expr visitBinaryExpr(Expr.Binary expr) {
                    Expr left = foldExpression(expr.left);
                    Expr right = foldExpression(expr.right);
                    
                    // If both operands are literals, evaluate the operation
                    if (left instanceof Expr.Literal && right instanceof Expr.Literal) {
                        Object leftVal = ((Expr.Literal) left).value;
                        Object rightVal = ((Expr.Literal) right).value;
                        
                        Object result = evaluateBinary(expr.operator.type, leftVal, rightVal);
                        if (result != null) {
                            expressionsFolded++;
                            return new Expr.Literal(result);
                        }
                    }
                    
                    return new Expr.Binary(left, expr.operator, right);
                }
                
                @Override
                public Expr visitUnaryExpr(Expr.Unary expr) {
                    Expr operand = foldExpression(expr.right);
                    
                    if (operand instanceof Expr.Literal) {
                        Object value = ((Expr.Literal) operand).value;
                        Object result = evaluateUnary(expr.operator.type, value);
                        if (result != null) {
                            expressionsFolded++;
                            return new Expr.Literal(result);
                        }
                    }
                    
                    return new Expr.Unary(expr.operator, operand);
                }
                
                @Override
                public Expr visitGroupingExpr(Expr.Grouping expr) {
                    Expr inner = foldExpression(expr.expression);
                    if (inner instanceof Expr.Literal) {
                        return inner; // Remove unnecessary grouping
                    }
                    return new Expr.Grouping(inner);
                }
                
                @Override
                public Expr visitLiteralExpr(Expr.Literal expr) {
                    return expr;
                }
                
                @Override
                public Expr visitVariableExpr(Expr.Variable expr) {
                    return expr;
                }
                
                @Override
                public Expr visitAssignExpr(Expr.Assign expr) {
                    return new Expr.Assign(expr.name, foldExpression(expr.value));
                }
                
                @Override
                public Expr visitLogicalExpr(Expr.Logical expr) {
                    Expr left = foldExpression(expr.left);
                    
                    // Short-circuit evaluation
                    if (left instanceof Expr.Literal) {
                        Object leftVal = ((Expr.Literal) left).value;
                        
                        if (expr.operator.type == TokenType.OR_OR) {
                            if (isTruthy(leftVal)) {
                                return left; // true || anything = true
                            }
                        } else if (expr.operator.type == TokenType.AND_AND) {
                            if (!isTruthy(leftVal)) {
                                return left; // false && anything = false
                            }
                        }
                    }
                    
                    return new Expr.Logical(left, expr.operator, foldExpression(expr.right));
                }
                
                @Override
                public Expr visitCallExpr(Expr.Call expr) {
                    List<Expr> args = new ArrayList<>();
                    for (Expr arg : expr.arguments) {
                        args.add(foldExpression(arg));
                    }
                    return new Expr.Call(foldExpression(expr.callee), expr.paren, args);
                }
                
                // Other expression types - just recurse on children
                @Override
                public Expr visitGetExpr(Expr.Get expr) {
                    return new Expr.Get(foldExpression(expr.object), expr.name);
                }
                
                @Override
                public Expr visitSetExpr(Expr.Set expr) {
                    return new Expr.Set(foldExpression(expr.object), expr.name, 
                                      foldExpression(expr.value));
                }
                
                @Override
                public Expr visitThisExpr(Expr.This expr) {
                    return expr;
                }
                
                @Override
                public Expr visitListExpr(Expr.ListExpr expr) {
                    List<Expr> elements = new ArrayList<>();
                    for (Expr element : expr.elements) {
                        elements.add(foldExpression(element));
                    }
                    return new Expr.ListExpr(elements);
                }
                
                @Override
                public Expr visitDictExpr(Expr.Dict expr) {
                    List<Expr> keys = new ArrayList<>();
                    List<Expr> values = new ArrayList<>();
                    for (int i = 0; i < expr.keys.size(); i++) {
                        keys.add(foldExpression(expr.keys.get(i)));
                        values.add(foldExpression(expr.values.get(i)));
                    }
                    return new Expr.Dict(keys, values);
                }
                
                @Override
                public Expr visitIndexExpr(Expr.Index expr) {
                    return new Expr.Index(foldExpression(expr.object), expr.bracket,
                                        foldExpression(expr.index));
                }
                
                @Override
                public Expr visitIndexSetExpr(Expr.IndexSet expr) {
                    return new Expr.IndexSet(foldExpression(expr.object), expr.bracket,
                                           foldExpression(expr.index), 
                                           foldExpression(expr.value));
                }
                
                @Override
                public Expr visitSliceExpr(Expr.Slice expr) {
                    Expr foldedObject = foldExpression(expr.object);
                    Expr foldedStart = expr.start != null ? foldExpression(expr.start) : null;
                    Expr foldedEnd = expr.end != null ? foldExpression(expr.end) : null;
                    return new Expr.Slice(foldedObject, expr.bracket, foldedStart, foldedEnd);
                }
                
                @Override
                public Expr visitLambdaExpr(Expr.Lambda expr) {
                    return expr; // Don't fold inside lambdas
                }
                
                @Override
                public Expr visitMatchExpr(Expr.Match expr) {
                    Expr foldedExpr = foldExpression(expr.expr);
                    List<Expr.Match.Case> foldedCases = new ArrayList<>();
                    for (Expr.Match.Case c : expr.cases) {
                        Expr foldedPattern = foldExpression(c.pattern);
                        Expr foldedGuard = c.guard != null ? foldExpression(c.guard) : null;
                        Expr foldedValue = foldExpression(c.value);
                        foldedCases.add(new Expr.Match.Case(foldedPattern, foldedGuard, foldedValue));
                    }
                    return new Expr.Match(foldedExpr, foldedCases);
                }
                
                @Override
                public Expr visitTypeExpr(Expr.Type expr) {
                    return expr;
                }
                
                @Override
                public Expr visitGenericTypeExpr(Expr.GenericType expr) {
                    return expr;
                }
                
                @Override
                public Expr visitFunctionTypeExpr(Expr.FunctionType expr) {
                    return expr;
                }
                
                @Override
                public Expr visitArrayTypeExpr(Expr.ArrayType expr) {
                    return expr;
                }
            });
        }
        
        private Object evaluateBinary(TokenType op, Object left, Object right) {
            try {
                switch (op) {
                    case PLUS:
                        if (left instanceof Double && right instanceof Double) {
                            return (Double) left + (Double) right;
                        }
                        if (left instanceof String && right instanceof String) {
                            return (String) left + (String) right;
                        }
                        break;
                        
                    case MINUS:
                        if (left instanceof Double && right instanceof Double) {
                            return (Double) left - (Double) right;
                        }
                        break;
                        
                    case STAR:
                        if (left instanceof Double && right instanceof Double) {
                            return (Double) left * (Double) right;
                        }
                        break;
                        
                    case SLASH:
                        if (left instanceof Double && right instanceof Double) {
                            double divisor = (Double) right;
                            if (divisor != 0) {
                                return (Double) left / divisor;
                            }
                        }
                        break;
                        
                    case PERCENT:
                        if (left instanceof Double && right instanceof Double) {
                            return (Double) left % (Double) right;
                        }
                        break;
                        
                    case STAR_STAR:
                        if (left instanceof Double && right instanceof Double) {
                            return Math.pow((Double) left, (Double) right);
                        }
                        break;
                        
                    case GREATER:
                        if (left instanceof Double && right instanceof Double) {
                            return (Double) left > (Double) right;
                        }
                        break;
                        
                    case GREATER_EQUAL:
                        if (left instanceof Double && right instanceof Double) {
                            return (Double) left >= (Double) right;
                        }
                        break;
                        
                    case LESS:
                        if (left instanceof Double && right instanceof Double) {
                            return (Double) left < (Double) right;
                        }
                        break;
                        
                    case LESS_EQUAL:
                        if (left instanceof Double && right instanceof Double) {
                            return (Double) left <= (Double) right;
                        }
                        break;
                        
                    case EQUAL_EQUAL:
                        return isEqual(left, right);
                        
                    case BANG_EQUAL:
                        return !isEqual(left, right);
                }
            } catch (Exception e) {
                // If evaluation fails, don't fold
            }
            
            return null;
        }
        
        private Object evaluateUnary(TokenType op, Object operand) {
            switch (op) {
                case MINUS:
                    if (operand instanceof Double) {
                        return -(Double) operand;
                    }
                    break;
                    
                case BANG:
                    return !isTruthy(operand);
            }
            
            return null;
        }
        
        private boolean isTruthy(Object value) {
            if (value == null) return false;
            if (value instanceof Boolean) return (Boolean) value;
            return true;
        }
        
        private boolean isEqual(Object a, Object b) {
            if (a == null && b == null) return true;
            if (a == null) return false;
            return a.equals(b);
        }
    }
}<|MERGE_RESOLUTION|>--- conflicted
+++ resolved
@@ -176,7 +176,6 @@
                 }
                 
                 @Override
-<<<<<<< HEAD
                 public Stmt visitTryCatchStmt(Stmt.TryCatch stmt) {
                     return new Stmt.TryCatch(
                         foldStatement(stmt.tryBlock),
@@ -186,13 +185,9 @@
                 }
                 
                 @Override
-                public Stmt visitThrowStmt(Stmt.Throw stmt) {
-                    return new Stmt.Throw(stmt.keyword, foldExpression(stmt.value));
-=======
                 public Stmt visitTypeAliasStmt(Stmt.TypeAlias stmt) {
                     // Type aliases are compile-time only, no optimization needed
                     return stmt;
->>>>>>> 32871e63
                 }
             });
         }
