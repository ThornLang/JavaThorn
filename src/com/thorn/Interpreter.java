package com.thorn;

import java.util.ArrayList;
import java.util.HashMap;
import java.util.List;
import java.util.Map;

class Interpreter implements Expr.Visitor<Object>, Stmt.Visitor<Void> {
    final Environment globals = new Environment();
    private Environment environment = globals;
    private final ModuleSystem moduleSystem;
    
    // Return value optimization - avoid exceptions
    Object returnValue = null;
    boolean hasReturned = false;
    
    // Track if we're in a Result context for division by zero handling
    private boolean inResultContext = false;

    Interpreter() {
        this.moduleSystem = new ModuleSystem(this);
        
        // Add built-in print function
        globals.define("print", new JavaFunction("print", 1, (interpreter, arguments) -> {
            System.out.println(stringify(arguments.get(0)));
            return null;
        }), false);

        // Add built-in clock function for benchmarking
        globals.define("clock", new JavaFunction("clock", 0, (interpreter, arguments) -> {
            return (double) System.currentTimeMillis();
        }), false);
        
        // Add built-in Ok constructor for Result type
        globals.define("Ok", new JavaFunction("Ok", 1, (interpreter, arguments) -> {
            interpreter.inResultContext = true;
            try {
                return ThornResult.ok(arguments.get(0));
            } finally {
                interpreter.inResultContext = false;
            }
        }), false);
        
        // Add built-in Error constructor for Result type
        globals.define("Error", new JavaFunction("Error", 1, (interpreter, arguments) -> {
            interpreter.inResultContext = true;
            try {
                return ThornResult.error(arguments.get(0));
            } finally {
                interpreter.inResultContext = false;
            }
        }), false);
    }
    
    private boolean isInResultContext() {
        return inResultContext;
    }

    void interpret(List<Stmt> statements) {
        try {
            for (Stmt statement : statements) {
                execute(statement);
            }
        } catch (Thorn.RuntimeError error) {
            Thorn.runtimeError(error);
        }
    }
    
    void executeModule(List<Stmt> statements, ModuleSystem.ModuleEnvironment moduleEnv) {
        Environment previous = this.environment;
        this.environment = moduleEnv;
        
        try {
            for (Stmt statement : statements) {
                execute(statement);
                if (hasReturned) {
                    hasReturned = false;
                    returnValue = null;
                }
            }
        } finally {
            this.environment = previous;
        }
    }

    @Override
    public Object visitBinaryExpr(Expr.Binary expr) {
        Object left = evaluate(expr.left);
        Object right = evaluate(expr.right);

        switch (expr.operator.type) {
            case MINUS:
                if (left instanceof Double && right instanceof Double) {
                    return getNumber(left) - getNumber(right);
                }
                checkNumberOperands(expr.operator, left, right);
                return getNumber(left) - getNumber(right);
            case SLASH:
                if (left instanceof Double && right instanceof Double) {
                    double rightVal = getNumber(right);
                    if (rightVal == 0) {
                        // Check if we're in a Result context (being called from Ok/Error constructor)
                        if (isInResultContext()) {
                            return getNumber(left) / rightVal; // Returns Infinity
                        }
                        throw new Thorn.RuntimeError(expr.operator, "Division by zero.");
                    }
                    return getNumber(left) / rightVal;
                }
                checkNumberOperands(expr.operator, left, right);
                double rightNum = getNumber(right);
                if (rightNum == 0) {
                    // Check if we're in a Result context (being called from Ok/Error constructor)
                    if (isInResultContext()) {
                        return getNumber(left) / rightNum; // Returns Infinity
                    }
                    throw new Thorn.RuntimeError(expr.operator, "Division by zero.");
                }
                return getNumber(left) / rightNum;
            case STAR:
                if (left instanceof Double && right instanceof Double) {
                    return getNumber(left) * getNumber(right);
                }
                checkNumberOperands(expr.operator, left, right);
                return getNumber(left) * getNumber(right);
            case PERCENT:
                if (left instanceof Double && right instanceof Double) {
                    return getNumber(left) % getNumber(right);
                }
                checkNumberOperands(expr.operator, left, right);
                return getNumber(left) % getNumber(right);
            case STAR_STAR:
                if (left instanceof Double && right instanceof Double) {
                    return Math.pow(getNumber(left), getNumber(right));
                }
                checkNumberOperands(expr.operator, left, right);
                return Math.pow(getNumber(left), getNumber(right));
            case PLUS:
                if (left instanceof Double && right instanceof Double) {
                    return getNumber(left) + getNumber(right);
                }
                if (left instanceof String && right instanceof String) {
                    // Fast path for string concatenation
                    return (String)left + (String)right;
                }
                if (left instanceof String || right instanceof String) {
                    // Optimized string building
                    StringBuilder sb = new StringBuilder();
                    sb.append(stringify(left));
                    sb.append(stringify(right));
                    return sb.toString();
                }
                if (left instanceof List && right instanceof List) {
                    List<Object> result = new ArrayList<>((List<?>)left);
                    result.addAll((List<?>)right);
                    return result;
                }
                throw new Thorn.RuntimeError(expr.operator,
                        "Operands must be two numbers, two strings, or two lists.");
            case GREATER:
                if (left instanceof Double && right instanceof Double) {
                    return getNumber(left) > getNumber(right);
                }
                checkNumberOperands(expr.operator, left, right);
                return getNumber(left) > getNumber(right);
            case GREATER_EQUAL:
                if (left instanceof Double && right instanceof Double) {
                    return getNumber(left) >= getNumber(right);
                }
                checkNumberOperands(expr.operator, left, right);
                return getNumber(left) >= getNumber(right);
            case LESS:
                if (left instanceof Double && right instanceof Double) {
                    return getNumber(left) < getNumber(right);
                }
                checkNumberOperands(expr.operator, left, right);
                return getNumber(left) < getNumber(right);
            case LESS_EQUAL:
                if (left instanceof Double && right instanceof Double) {
                    return getNumber(left) <= getNumber(right);
                }
                checkNumberOperands(expr.operator, left, right);
                return getNumber(left) <= getNumber(right);
            case BANG_EQUAL:
                return !isEqual(left, right);
            case EQUAL_EQUAL:
                return isEqual(left, right);
            case QUESTION_QUESTION:
                return left != null ? left : right;
        }

        return null;
    }

    @Override
    public Object visitGroupingExpr(Expr.Grouping expr) {
        return evaluate(expr.expression);
    }

    @Override
    public Object visitLiteralExpr(Expr.Literal expr) {
        return expr.value;
    }

    @Override
    public Object visitUnaryExpr(Expr.Unary expr) {
        Object right = evaluate(expr.right);

        switch (expr.operator.type) {
            case BANG:
                return !isTruthy(right);
            case MINUS:
                if (right instanceof Double) {
                    return -getNumber(right);
                }
                checkNumberOperand(expr.operator, right);
                return -getNumber(right);
        }

        return null;
    }

    @Override
    public Object visitVariableExpr(Expr.Variable expr) {
        return environment.get(expr.name);
    }

    @Override
    public Object visitAssignExpr(Expr.Assign expr) {
        Object value = evaluate(expr.value);
        
        // In Thorn, assignment to undefined variable is declaration
        try {
            environment.assign(expr.name, value);
        } catch (Thorn.RuntimeError error) {
            if (error.getMessage().contains("Undefined variable")) {
                environment.define(expr.name.lexeme, value, false);
            } else {
                throw error;
            }
        }
        
        return value;
    }

    @Override
    public Object visitLogicalExpr(Expr.Logical expr) {
        Object left = evaluate(expr.left);

        if (expr.operator.type == TokenType.OR_OR) {
            if (isTruthy(left)) return left;
        } else {
            if (!isTruthy(left)) return left;
        }

        return evaluate(expr.right);
    }

    @Override
    public Object visitCallExpr(Expr.Call expr) {
        Object callee = evaluate(expr.callee);

        // Check if this is a call to Ok or Error constructor
        boolean isResultConstructor = false;
        if (expr.callee instanceof Expr.Variable) {
            String name = ((Expr.Variable) expr.callee).name.lexeme;
            if ("Ok".equals(name) || "Error".equals(name)) {
                isResultConstructor = true;
            }
        }

        List<Object> arguments = new ArrayList<>();
        
        // Set Result context flag if calling Ok or Error
        if (isResultConstructor) {
            inResultContext = true;
        }
        
        try {
            for (Expr argument : expr.arguments) {
                arguments.add(evaluate(argument));
            }
        } finally {
            if (isResultConstructor) {
                inResultContext = false;
            }
        }

        if (!(callee instanceof ThornCallable)) {
            throw new Thorn.RuntimeError(expr.paren,
                    "Can only call functions and classes.");
        }

        ThornCallable function = (ThornCallable)callee;
        if (function.arity() >= 0 && arguments.size() != function.arity()) {
            throw new Thorn.RuntimeError(expr.paren, "Expected " +
                    function.arity() + " arguments but got " +
                    arguments.size() + ".");
        }

        return function.call(this, arguments);
    }

    @Override
    public Object visitLambdaExpr(Expr.Lambda expr) {
        return new ThornFunction(null, expr.params, expr.body, environment);
    }

    @Override
    public Object visitListExpr(Expr.ListExpr expr) {
        List<Object> elements = new ArrayList<>();
        for (Expr element : expr.elements) {
            elements.add(evaluate(element));
        }
        return elements;
    }

    @Override
    public Object visitDictExpr(Expr.Dict expr) {
        Map<Object, Object> dict = new HashMap<>();
        for (int i = 0; i < expr.keys.size(); i++) {
            Object key = evaluate(expr.keys.get(i));
            Object value = evaluate(expr.values.get(i));
            dict.put(key, value);
        }
        return dict;
    }

    @Override
    public Object visitIndexExpr(Expr.Index expr) {
        Object object = evaluate(expr.object);
        Object index = evaluate(expr.index);

        if (object instanceof List) {
            if (!(index instanceof Double)) {
                throw new Thorn.RuntimeError(expr.bracket,
                        "List index must be a number.");
            }
            List<?> list = (List<?>)object;
            int i = ((Double)index).intValue();
            if (i < 0 || i >= list.size()) {
                throw new Thorn.RuntimeError(expr.bracket,
                        "List index out of bounds.");
            }
            return list.get(i);
        } else if (object instanceof String) {
            if (!(index instanceof Double)) {
                throw new Thorn.RuntimeError(expr.bracket,
                        "String index must be a number.");
            }
            String str = (String) object;
            int i = ((Double)index).intValue();
            if (i < 0 || i >= str.length()) {
                throw new Thorn.RuntimeError(expr.bracket,
                        "String index out of bounds.");
            }
            return String.valueOf(str.charAt(i));
        } else if (object instanceof Map) {
            Map<?, ?> map = (Map<?, ?>)object;
            return map.get(index);
        }

        throw new Thorn.RuntimeError(expr.bracket,
                "Only lists, strings, and dictionaries support indexing.");
    }

    @Override
    public Object visitSliceExpr(Expr.Slice expr) {
        Object object = evaluate(expr.object);
        
        if (!(object instanceof List)) {
            throw new Thorn.RuntimeError(expr.bracket,
                    "Only lists support slicing.");
        }
        
        List<?> list = (List<?>)object;
        int size = list.size();
        
        // Evaluate start index (default to 0)
        int start = 0;
        if (expr.start != null) {
            Object startObj = evaluate(expr.start);
            if (!(startObj instanceof Double)) {
                throw new Thorn.RuntimeError(expr.bracket,
                        "Slice start index must be a number.");
            }
            start = ((Double)startObj).intValue();
            if (start < 0) start = size + start;  // Handle negative indices
            start = Math.max(0, Math.min(start, size));
        }
        
        // Evaluate end index (default to size)
        int end = size;
        if (expr.end != null) {
            Object endObj = evaluate(expr.end);
            if (!(endObj instanceof Double)) {
                throw new Thorn.RuntimeError(expr.bracket,
                        "Slice end index must be a number.");
            }
            end = ((Double)endObj).intValue();
            if (end < 0) end = size + end;  // Handle negative indices
            end = Math.max(0, Math.min(end, size));
        }
        
        // Create the slice
        if (start > end) start = end;
        return new ArrayList<>(list.subList(start, end));
    }

    @Override
    public Object visitIndexSetExpr(Expr.IndexSet expr) {
        Object object = evaluate(expr.object);
        Object index = evaluate(expr.index);
        Object value = evaluate(expr.value);

        if (object instanceof List) {
            if (!(index instanceof Double)) {
                throw new Thorn.RuntimeError(expr.bracket,
                        "List index must be a number.");
            }
            @SuppressWarnings("unchecked")
            List<Object> list = (List<Object>)object;
            int i = ((Double)index).intValue();
            if (i < 0 || i >= list.size()) {
                throw new Thorn.RuntimeError(expr.bracket,
                        "List index out of bounds.");
            }
            list.set(i, value);
            return value;
        } else if (object instanceof Map) {
            @SuppressWarnings("unchecked")
            Map<Object, Object> map = (Map<Object, Object>)object;
            map.put(index, value);
            return value;
        }

        throw new Thorn.RuntimeError(expr.bracket,
                "Only lists and dictionaries support index assignment.");
    }

    @Override
    public Object visitMatchExpr(Expr.Match expr) {
        Object value = evaluate(expr.expr);

        for (Expr.Match.Case matchCase : expr.cases) {
            boolean matches = false;
            
            if (matchCase.pattern instanceof Expr.Literal && 
                ((Expr.Literal)matchCase.pattern).value == null) {
                // Default case (underscore)
                matches = true;
            } else if (matchCase.pattern instanceof Expr.Call) {
                // Constructor pattern like Ok(value) or Error(error)
                Expr.Call callPattern = (Expr.Call) matchCase.pattern;
                if (callPattern.callee instanceof Expr.Variable) {
                    String constructorName = ((Expr.Variable) callPattern.callee).name.lexeme;
                    
                    // Check if this is a Result constructor pattern
                    if (value instanceof ThornResult) {
                        ThornResult result = (ThornResult) value;
                        if (constructorName.equals("Ok") && result.isOk()) {
                            matches = true;
                            // Bind the inner value to the pattern variable if it's a variable
                            if (callPattern.arguments.size() == 1 && 
                                callPattern.arguments.get(0) instanceof Expr.Variable) {
                                Expr.Variable var = (Expr.Variable) callPattern.arguments.get(0);
                                environment.define(var.name.lexeme, result.getValue(), false);
                            }
                        } else if (constructorName.equals("Error") && result.isError()) {
                            matches = true;
                            // Bind the inner error to the pattern variable if it's a variable
                            if (callPattern.arguments.size() == 1 && 
                                callPattern.arguments.get(0) instanceof Expr.Variable) {
                                Expr.Variable var = (Expr.Variable) callPattern.arguments.get(0);
                                environment.define(var.name.lexeme, result.getError(), false);
                            }
                        }
                    }
                }
            } else {
                Object pattern = evaluate(matchCase.pattern);
                matches = isEqual(value, pattern);
            }

            if (matches) {
                if (matchCase.guard != null) {
                    Object guardResult = evaluate(matchCase.guard);
                    if (!isTruthy(guardResult)) continue;
                }
                return evaluate(matchCase.value);
            }
        }

        throw new Thorn.RuntimeError(null, "No matching case in match expression.");
    }

    @Override
    public Object visitGetExpr(Expr.Get expr) {
        Object object = evaluate(expr.object);
        if (object instanceof ThornInstance) {
            return ((ThornInstance) object).get(expr.name);
        }
        
        if (object instanceof JavaInstance) {
            return ((JavaInstance) object).get(expr.name);
        }

        // Add built-in properties for native types
        if (object instanceof String && expr.name.lexeme.equals("length")) {
            return (double) ((String) object).length();
        }

        if (object instanceof List) {
            @SuppressWarnings("unchecked")
            List<Object> list = (List<Object>) object;
            
            switch (expr.name.lexeme) {
                case "length":
                    return (double) list.size();
                    
                case "push":
                    return new ThornCallable() {
                        @Override
                        public int arity() { return 1; }
                        
                        @Override
                        public Object call(Interpreter interpreter, List<Object> arguments) {
                            list.add(arguments.get(0));
                            return (double) list.size();
                        }
                        
                        @Override
                        public String toString() { return "<native array method>"; }
                    };
                    
                case "pop":
                    return new ThornCallable() {
                        @Override
                        public int arity() { return 0; }
                        
                        @Override
                        public Object call(Interpreter interpreter, List<Object> arguments) {
                            if (list.isEmpty()) {
                                return null;
                            }
                            return list.remove(list.size() - 1);
                        }
                        
                        @Override
                        public String toString() { return "<native array method>"; }
                    };
                    
                case "shift":
                    return new ThornCallable() {
                        @Override
                        public int arity() { return 0; }
                        
                        @Override
                        public Object call(Interpreter interpreter, List<Object> arguments) {
                            if (list.isEmpty()) {
                                return null;
                            }
                            return list.remove(0);
                        }
                        
                        @Override
                        public String toString() { return "<native array method>"; }
                    };
                    
                case "unshift":
                    return new ThornCallable() {
                        @Override
                        public int arity() { return 1; }
                        
                        @Override
                        public Object call(Interpreter interpreter, List<Object> arguments) {
                            list.add(0, arguments.get(0));
                            return (double) list.size();
                        }
                        
                        @Override
                        public String toString() { return "<native array method>"; }
                    };
                    
                case "includes":
                    return new ThornCallable() {
                        @Override
                        public int arity() { return 1; }
                        
                        @Override
                        public Object call(Interpreter interpreter, List<Object> arguments) {
                            Object searchValue = arguments.get(0);
                            for (Object element : list) {
                                if (isEqual(element, searchValue)) {
                                    return true;
                                }
                            }
                            return false;
                        }
                        
                        @Override
                        public String toString() { return "<native array method>"; }
                    };
                    
                case "indexOf":
                    return new ThornCallable() {
                        @Override
                        public int arity() { return 1; }
                        
                        @Override
                        public Object call(Interpreter interpreter, List<Object> arguments) {
                            Object searchValue = arguments.get(0);
                            for (int i = 0; i < list.size(); i++) {
                                if (isEqual(list.get(i), searchValue)) {
                                    return (double) i;
                                }
                            }
                            return -1.0;
                        }
                        
                        @Override
                        public String toString() { return "<native array method>"; }
                    };
                    
                case "slice":
                    return new ThornCallable() {
                        @Override
                        public int arity() { return -1; } // Variable arguments
                        
                        @Override
                        public Object call(Interpreter interpreter, List<Object> arguments) {
                            int start = 0;
                            int end = list.size();
                            
                            // Handle start parameter
                            if (arguments.size() >= 1 && arguments.get(0) != null) {
                                if (!(arguments.get(0) instanceof Double)) {
                                    throw new Thorn.RuntimeError(null, "Slice start index must be a number");
                                }
                                start = ((Double) arguments.get(0)).intValue();
                                // Handle negative indices
                                if (start < 0) {
                                    start = Math.max(0, list.size() + start);
                                }
                            }
                            
                            // Handle end parameter
                            if (arguments.size() >= 2 && arguments.get(1) != null) {
                                if (!(arguments.get(1) instanceof Double)) {
                                    throw new Thorn.RuntimeError(null, "Slice end index must be a number");
                                }
                                end = ((Double) arguments.get(1)).intValue();
                                // Handle negative indices
                                if (end < 0) {
                                    end = Math.max(0, list.size() + end);
                                }
                            }
                            
                            // Ensure valid range
                            start = Math.max(0, Math.min(start, list.size()));
                            end = Math.max(start, Math.min(end, list.size()));
                            
                            // Create new list with sliced elements
                            return new ArrayList<>(list.subList(start, end));
                        }
                        
                        @Override
                        public String toString() { return "<native array method>"; }
                    };
            }
        }
        
        // Handle dictionary/map methods
        if (object instanceof Map) {
<<<<<<< HEAD
=======
            @SuppressWarnings("unchecked")
>>>>>>> 7bd64214
            Map<Object, Object> map = (Map<Object, Object>) object;
            
            switch (expr.name.lexeme) {
                case "keys":
                    return new ThornCallable() {
                        @Override
                        public int arity() { return 0; }
                        
                        @Override
                        public Object call(Interpreter interpreter, List<Object> arguments) {
                            return new ArrayList<>(map.keySet());
                        }
                        
                        @Override
                        public String toString() { return "<native dictionary method>"; }
                    };
                    
                case "values":
                    return new ThornCallable() {
                        @Override
                        public int arity() { return 0; }
                        
                        @Override
                        public Object call(Interpreter interpreter, List<Object> arguments) {
                            return new ArrayList<>(map.values());
                        }
                        
                        @Override
                        public String toString() { return "<native dictionary method>"; }
                    };
                    
                case "has":
                    return new ThornCallable() {
                        @Override
                        public int arity() { return 1; }
                        
                        @Override
                        public Object call(Interpreter interpreter, List<Object> arguments) {
                            return map.containsKey(arguments.get(0));
                        }
                        
                        @Override
                        public String toString() { return "<native dictionary method>"; }
                    };
                    
                case "size":
                    return new ThornCallable() {
                        @Override
                        public int arity() { return 0; }
                        
                        @Override
                        public Object call(Interpreter interpreter, List<Object> arguments) {
                            return (double) map.size();
                        }
                        
                        @Override
                        public String toString() { return "<native dictionary method>"; }
                    };
                    
                case "remove":
                    return new ThornCallable() {
                        @Override
                        public int arity() { return 1; }
                        
                        @Override
                        public Object call(Interpreter interpreter, List<Object> arguments) {
                            return map.remove(arguments.get(0));
                        }
                        
                        @Override
                        public String toString() { return "<native dictionary method>"; }
                    };
                    
                case "get":
                    return new ThornCallable() {
                        @Override
                        public int arity() { return -1; } // Variable arguments (1 or 2)
                        
                        @Override
                        public Object call(Interpreter interpreter, List<Object> arguments) {
                            if (arguments.size() < 1 || arguments.size() > 2) {
                                throw new Thorn.RuntimeError(null, 
                                    "get() takes 1 or 2 arguments (key, optional default).");
                            }
                            Object key = arguments.get(0);
                            Object result = map.get(key);
                            if (result == null && arguments.size() == 2) {
                                return arguments.get(1); // Return default value
                            }
                            return result;
                        }
                        
                        @Override
                        public String toString() { return "<native dictionary method>"; }
                    };
                    
                case "set":
                    return new ThornCallable() {
                        @Override
                        public int arity() { return 2; }
                        
                        @Override
                        public Object call(Interpreter interpreter, List<Object> arguments) {
                            Object key = arguments.get(0);
                            Object value = arguments.get(1);
                            map.put(key, value);
                            return map; // Return the map for method chaining
                        }
                        
                        @Override
                        public String toString() { return "<native dictionary method>"; }
                    };
            }
        }
<<<<<<< HEAD
=======
        
        // Handle Result type properties
        if (object instanceof ThornResult) {
            ThornResult result = (ThornResult) object;
            
            switch (expr.name.lexeme) {
                case "is_ok":
                    return new ThornCallable() {
                        @Override
                        public int arity() { return 0; }
                        
                        @Override
                        public Object call(Interpreter interpreter, List<Object> arguments) {
                            return result.isOk();
                        }
                        
                        @Override
                        public String toString() { return "<native result method>"; }
                    };
                    
                case "is_error":
                    return new ThornCallable() {
                        @Override
                        public int arity() { return 0; }
                        
                        @Override
                        public Object call(Interpreter interpreter, List<Object> arguments) {
                            return result.isError();
                        }
                        
                        @Override
                        public String toString() { return "<native result method>"; }
                    };
                    
                case "unwrap":
                    return new ThornCallable() {
                        @Override
                        public int arity() { return 0; }
                        
                        @Override
                        public Object call(Interpreter interpreter, List<Object> arguments) {
                            return result.unwrap();
                        }
                        
                        @Override
                        public String toString() { return "<native result method>"; }
                    };
                    
                case "unwrap_or":
                    return new ThornCallable() {
                        @Override
                        public int arity() { return 1; }
                        
                        @Override
                        public Object call(Interpreter interpreter, List<Object> arguments) {
                            return result.unwrapOr(arguments.get(0));
                        }
                        
                        @Override
                        public String toString() { return "<native result method>"; }
                    };
                    
                case "unwrap_error":
                    return new ThornCallable() {
                        @Override
                        public int arity() { return 0; }
                        
                        @Override
                        public Object call(Interpreter interpreter, List<Object> arguments) {
                            return result.unwrapError();
                        }
                        
                        @Override
                        public String toString() { return "<native result method>"; }
                    };
            }
        }
>>>>>>> 7bd64214

        // Generate type-specific error messages
        String typeName = getTypeName(object);
        String errorMessage;
        
        if (object instanceof List) {
            errorMessage = "Array method '" + expr.name.lexeme + "' is not defined.\n" +
                          "Available array methods: length, push, pop, shift, unshift, includes, slice";
        } else if (object instanceof Map) {
            errorMessage = "Dictionary method '" + expr.name.lexeme + "' is not defined.\n" +
                          "Available dictionary methods: keys, values, has, size, remove, get, set";
        } else if (object instanceof String) {
            errorMessage = "String property '" + expr.name.lexeme + "' is not defined.\n" +
                          "Available string properties: length";
        } else if (object instanceof ThornResult) {
            errorMessage = "Result method '" + expr.name.lexeme + "' is not defined.\n" +
                          "Available result methods: is_ok, is_error, unwrap, unwrap_or, unwrap_error";
        } else if (object instanceof Double || object instanceof Boolean) {
            errorMessage = "Cannot access property '" + expr.name.lexeme + "' on primitive type '" + typeName + "'.";
        } else if (object == null) {
            errorMessage = "Cannot access property '" + expr.name.lexeme + "' on null.";
        } else {
            errorMessage = "Property '" + expr.name.lexeme + "' is not defined on type '" + typeName + "'.";
        }
        
        throw new Thorn.RuntimeError(expr.name, errorMessage);
    }

    @Override
    public Object visitSetExpr(Expr.Set expr) {
        Object object = evaluate(expr.object);

        if (!(object instanceof ThornInstance)) {
            throw new Thorn.RuntimeError(expr.name,
                    "Only instances have fields.");
        }

        Object value = evaluate(expr.value);
        ((ThornInstance)object).set(expr.name, value);
        return value;
    }

    @Override
    public Object visitThisExpr(Expr.This expr) {
        return lookUpVariable(expr.keyword, expr);
    }
    
    // Type expression visitors - for now, just return type information
    @Override
    public Object visitTypeExpr(Expr.Type expr) {
        return ThornTypeFactory.createType(expr.name.lexeme);
    }
    
    @Override
    public Object visitGenericTypeExpr(Expr.GenericType expr) {
        List<Object> typeArgs = new ArrayList<>();
        for (Expr arg : expr.typeArgs) {
            typeArgs.add(evaluate(arg));
        }
        return ThornTypeFactory.createGenericType(expr.name.lexeme, typeArgs);
    }
    
    @Override
    public Object visitFunctionTypeExpr(Expr.FunctionType expr) {
        List<Object> paramTypes = new ArrayList<>();
        for (Expr paramType : expr.paramTypes) {
            paramTypes.add(evaluate(paramType));
        }
        Object returnType = evaluate(expr.returnType);
        return ThornTypeFactory.createFunctionType(paramTypes, returnType);
    }
    
    @Override
    public Object visitArrayTypeExpr(Expr.ArrayType expr) {
        Object elementType = evaluate(expr.elementType);
        return ThornTypeFactory.createArrayType(elementType);
    }

    @Override
    public Void visitBlockStmt(Stmt.Block stmt) {
        executeBlock(stmt.statements, new Environment(environment));
        return null;
    }

    @Override
    public Void visitExpressionStmt(Stmt.Expression stmt) {
        evaluate(stmt.expression);
        return null;
    }

    @Override
    public Void visitFunctionStmt(Stmt.Function stmt) {
        ThornType returnType = null;
        if (stmt.returnType != null) {
            returnType = (ThornType) evaluate(stmt.returnType);
        }
        
        ThornFunction function = new ThornFunction(stmt.name.lexeme, stmt.params, stmt.body, environment, returnType);
        environment.define(stmt.name.lexeme, function, false);
        return null;
    }

    @Override
    public Void visitIfStmt(Stmt.If stmt) {
        if (isTruthy(evaluate(stmt.condition))) {
            execute(stmt.thenBranch);
        } else if (stmt.elseBranch != null) {
            execute(stmt.elseBranch);
        }
        return null;
    }

    @Override
    public Void visitReturnStmt(Stmt.Return stmt) {
        Object value = null;
        if (stmt.value != null) value = evaluate(stmt.value);

        returnValue = value;
        hasReturned = true;
        return null;
    }

    @Override
    public Void visitVarStmt(Stmt.Var stmt) {
        Object value = null;
        if (stmt.initializer != null) {
            value = evaluate(stmt.initializer);
        }
        
        // Type check if type annotation is present
        if (stmt.type != null) {
            ThornType variableType = (ThornType) evaluate(stmt.type);
            if (value != null && !variableType.matches(value)) {
                throw new Thorn.RuntimeError(stmt.name, "Type error: cannot assign " + getTypeName(value) + 
                                     " to variable '" + stmt.name.lexeme + "' of type " + variableType.getName());
            }
        }

        environment.define(stmt.name.lexeme, value, stmt.isImmutable);
        return null;
    }
    
    private String getTypeName(Object value) {
        if (value == null) return "null";
        if (value instanceof String) return "string";
        if (value instanceof Double) return "number";
        if (value instanceof Boolean) return "boolean";
        if (value instanceof List) return "array";
        if (value instanceof java.util.Map) return "dict";
        if (value instanceof ThornInstance) {
            return ((ThornInstance) value).getKlass().name;
        }
        if (value instanceof ThornCallable) return "function";
        return value.getClass().getSimpleName();
    }

    @Override
    public Void visitWhileStmt(Stmt.While stmt) {
        // Try to optimize simple numeric while loops like: while (i < limit)
        if (tryOptimizedWhileLoop(stmt)) {
            return null;
        }
        
        // Fall back to general case
        while (isTruthy(evaluate(stmt.condition))) {
            execute(stmt.body);
            if (hasReturned) break;
        }
        return null;
    }
    
    // Optimized while loop for simple numeric conditions
    private boolean tryOptimizedWhileLoop(Stmt.While stmt) {
        // Check if condition is a simple comparison: variable < number
        if (!(stmt.condition instanceof Expr.Binary)) {
            return false;
        }
        
        Expr.Binary condition = (Expr.Binary) stmt.condition;
        if (condition.operator.type != TokenType.LESS) {
            return false;
        }
        
        // Check if left side is a variable and right side is a literal
        if (!(condition.left instanceof Expr.Variable && condition.right instanceof Expr.Literal)) {
            return false;
        }
        
        Expr.Variable varExpr = (Expr.Variable) condition.left;
        Expr.Literal limitExpr = (Expr.Literal) condition.right;
        
        if (!(limitExpr.value instanceof Double)) {
            return false;
        }
        
        double limit = (double) limitExpr.value;
        
        // Execute optimized loop
        while (true) {
            try {
                Object varValue = environment.get(varExpr.name);
                if (!(varValue instanceof Double)) {
                    return false; // Fall back if variable becomes non-numeric
                }
                
                double current = (double) varValue;
                if (current >= limit) {
                    break; // Condition false, exit loop
                }
                
                execute(stmt.body);
                if (hasReturned) break;
                
            } catch (Thorn.RuntimeError e) {
                return false; // Fall back on any error
            }
        }
        
        return true;
    }

    @Override
    public Void visitForStmt(Stmt.For stmt) {
        Object iterable = evaluate(stmt.iterable);
        
        if (!(iterable instanceof List)) {
            throw new Thorn.RuntimeError(stmt.variable,
                    "Can only iterate over lists.");
        }

        List<?> list = (List<?>)iterable;
        
        // Optimized: reuse environment and avoid repeated defines
        String varName = stmt.variable.lexeme;
        Map<String, Object> envValues = environment.getValues();
        boolean varExisted = envValues.containsKey(varName);
        Object previousValue = varExisted ? envValues.get(varName) : null;
        
        try {
            for (Object element : list) {
                // Direct assignment instead of environment.define
                envValues.put(varName, element);
                execute(stmt.body);
                if (hasReturned) break;
            }
        } finally {
            // Restore previous state
            if (varExisted) {
                envValues.put(varName, previousValue);
            } else {
                envValues.remove(varName);
            }
        }
        
        return null;
    }

    @Override
    public Void visitClassStmt(Stmt.Class stmt) {
        environment.define(stmt.name.lexeme, null, false);

        Map<String, ThornFunction> methods = new HashMap<>();
        for (Stmt.Function method : stmt.methods) {
            ThornType returnType = null;
            if (method.returnType != null) {
                returnType = (ThornType) evaluate(method.returnType);
            }
            
            ThornFunction function = new ThornFunction(method.name.lexeme, 
                    method.params, method.body, environment, returnType);
            methods.put(method.name.lexeme, function);
        }

        ThornClass klass = new ThornClass(stmt.name.lexeme, methods);
        environment.assign(stmt.name, klass);
        return null;
    }

    @Override
    public Void visitImportStmt(Stmt.Import stmt) {
        String modulePath = stmt.module.lexeme;
        ModuleSystem.Module module = moduleSystem.loadModule(modulePath);
        
        if (stmt.names == null || stmt.names.isEmpty()) {
            // Import all exports
            for (String name : module.getExportedNames()) {
                Object value = module.getExport(name);
                environment.define(name, value, false);
            }
        } else {
            // Import specific names
            for (Token name : stmt.names) {
                Object value = module.getExport(name.lexeme, name);
                environment.define(name.lexeme, value, false);
            }
        }
        
        return null;
    }

    @Override
    public Void visitExportStmt(Stmt.Export stmt) {
        // Check if we're in a module environment
        if (environment instanceof ModuleSystem.ModuleEnvironment) {
            ModuleSystem.ModuleEnvironment moduleEnv = (ModuleSystem.ModuleEnvironment) environment;
            
            // Execute the declaration
            stmt.declaration.accept(this);
            
            // Export based on declaration type
            if (stmt.declaration instanceof Stmt.Function) {
                Stmt.Function funcDecl = (Stmt.Function) stmt.declaration;
                Object value = environment.get(funcDecl.name);
                moduleEnv.export(funcDecl.name.lexeme, value);
            } else if (stmt.declaration instanceof Stmt.Var) {
                Stmt.Var varDecl = (Stmt.Var) stmt.declaration;
                Object value = environment.get(varDecl.name);
                moduleEnv.export(varDecl.name.lexeme, value);
            } else if (stmt.declaration instanceof Stmt.Class) {
                Stmt.Class classDecl = (Stmt.Class) stmt.declaration;
                Object value = environment.get(classDecl.name);
                moduleEnv.export(classDecl.name.lexeme, value);
            }
        } else {
            // Not in a module context, just execute the declaration
            stmt.declaration.accept(this);
        }
        
        return null;
    }

    @Override
    public Void visitExportIdentifierStmt(Stmt.ExportIdentifier stmt) {
        // Check if we're in a module environment
        if (environment instanceof ModuleSystem.ModuleEnvironment) {
            ModuleSystem.ModuleEnvironment moduleEnv = (ModuleSystem.ModuleEnvironment) environment;
            
            // Get the existing value from the environment
            Object value = environment.get(stmt.name);
            
            // Export it
            moduleEnv.export(stmt.name.lexeme, value);
        }
        
        return null;
    }

    private void execute(Stmt stmt) {
        stmt.accept(this);
    }

    void executeBlock(List<Stmt> statements, Environment environment) {
        Environment previous = this.environment;
        try {
            this.environment = environment;

            for (Stmt statement : statements) {
                execute(statement);
                if (hasReturned) {
                    break;  // Early exit on return
                }
            }
        } finally {
            this.environment = previous;
        }
    }

    private Object evaluate(Expr expr) {
        return expr.accept(this);
    }
    
    // Public method for type evaluation from functions
    public Object evaluateType(Expr expr) {
        return evaluate(expr);
    }

    private boolean isTruthy(Object object) {
        if (object == null) return false;
        if (object instanceof Boolean) return (boolean)object;
        return true;
    }

    private boolean isEqual(Object a, Object b) {
        if (a == null && b == null) return true;
        if (a == null) return false;

        return a.equals(b);
    }

    private void checkNumberOperand(Token operator, Object operand) {
        if (operand instanceof Double) return;
        throw new Thorn.RuntimeError(operator, "Operand must be a number.");
    }

    private void checkNumberOperands(Token operator, Object left, Object right) {
        if (left instanceof Double && right instanceof Double) return;

        throw new Thorn.RuntimeError(operator, "Operands must be numbers.");
    }
    
    // Fast path for arithmetic operations
    private double getNumber(Object obj) {
        return (double) obj;
    }

    private String stringify(Object object) {
        if (object == null) return "null";

        if (object instanceof Double) {
            double value = (double) object;
            // Fast path for integers
            if (value == (long) value) {
                return Long.toString((long) value);
            }
            return Double.toString(value);
        }

        if (object instanceof String) {
            return (String) object;
        }

        return object.toString();
    }

    private Object lookUpVariable(Token name, Expr expr) {
        // For now, just look in the current environment
        return environment.get(name);
    }

    static class Return extends RuntimeException {
        final Object value;

        Return(Object value) {
            super(null, null, false, false);
            this.value = value;
        }
    }
}<|MERGE_RESOLUTION|>--- conflicted
+++ resolved
@@ -672,10 +672,7 @@
         
         // Handle dictionary/map methods
         if (object instanceof Map) {
-<<<<<<< HEAD
-=======
             @SuppressWarnings("unchecked")
->>>>>>> 7bd64214
             Map<Object, Object> map = (Map<Object, Object>) object;
             
             switch (expr.name.lexeme) {
@@ -790,9 +787,6 @@
                     };
             }
         }
-<<<<<<< HEAD
-=======
-        
         // Handle Result type properties
         if (object instanceof ThornResult) {
             ThornResult result = (ThornResult) object;
@@ -869,8 +863,6 @@
                     };
             }
         }
->>>>>>> 7bd64214
-
         // Generate type-specific error messages
         String typeName = getTypeName(object);
         String errorMessage;
