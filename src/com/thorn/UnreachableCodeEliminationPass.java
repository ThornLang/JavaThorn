--- conflicted
+++ resolved
@@ -199,21 +199,15 @@
                 public Stmt visitExportIdentifierStmt(Stmt.ExportIdentifier stmt) {
                     return stmt;
                 }
-<<<<<<< HEAD
 
                 @Override
                 public Stmt visitTryCatchStmt(Stmt.TryCatch stmt) {
                     return stmt;
                 }
-
-                @Override
-                public Stmt visitThrowStmt(Stmt.Throw stmt) {
-=======
                 
                 @Override
                 public Stmt visitTypeAliasStmt(Stmt.TypeAlias stmt) {
                     // Type aliases are compile-time only, no optimization needed
->>>>>>> 32871e63
                     return stmt;
                 }
             });
