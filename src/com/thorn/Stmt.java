--- conflicted
+++ resolved
@@ -228,7 +228,6 @@
         public final Expr type;  // null if no type annotation
     }
     
-<<<<<<< HEAD
     // Type alias statement: % TypeName = Type;
     public static class TypeAlias extends Stmt {
         TypeAlias(Token name, Expr type) {
@@ -243,7 +242,8 @@
 
         public final Token name;
         public final Expr type;
-=======
+    }
+    
     // Type parameter class for generic types
     public static class TypeParameter {
         TypeParameter(Token name, Expr constraint) {
@@ -253,6 +253,5 @@
         
         public final Token name;
         public final Expr constraint;  // null if no constraint
->>>>>>> 7bd64214
     }
 }