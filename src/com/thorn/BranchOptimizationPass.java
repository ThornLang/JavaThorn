package com.thorn;

import java.util.*;

/**
 * Optimization pass that simplifies conditional branches and eliminates dead code.
 * This pass optimizes if statements with constant conditions, removes unreachable
 * code after return statements, and simplifies boolean expressions.
 */
public class BranchOptimizationPass extends OptimizationPass {
    
    @Override
    public String getName() {
        return "branch-optimization";
    }
    
    @Override
    public PassType getType() {
        return PassType.TRANSFORMATION;
    }
    
    @Override
    public List<String> getDependencies() {
        return Arrays.asList("constant-folding");
    }
    
    
    @Override
    public List<Stmt> optimize(List<Stmt> statements, OptimizationContext context) {
        if (context.isDebugMode()) {
            System.out.println("=== Branch Optimization Pass ===");
            System.out.println("  Stub implementation - no transformations applied");
        }
        return statements; // TODO: Implement branch optimization
    }
    
    
    /**
     * Optimizer that performs branch optimization transformations.
     */
    private static class BranchOptimizer {
        private final OptimizationContext context;
        private int branchesEliminated = 0;
        private int deadCodeRemoved = 0;
        
        public BranchOptimizer(OptimizationContext context) {
            this.context = context;
        }
        
        public List<Stmt> optimize(List<Stmt> statements) {
            List<Stmt> result = optimizeStatementList(statements);
            
            if (context.isDebugMode()) {
                System.out.println("=== Branch Optimization ===");
                System.out.println("Branches eliminated: " + branchesEliminated);
                System.out.println("Dead code statements removed: " + deadCodeRemoved);
            }
            
            return result;
        }
        
        private List<Stmt> optimizeStatementList(List<Stmt> statements) {
            List<Stmt> result = new ArrayList<>();
            boolean foundReturn = false;
            
            for (Stmt stmt : statements) {
                if (foundReturn) {
                    // Dead code after return
                    deadCodeRemoved++;
                    continue;
                }
                
                Stmt optimized = optimizeStatement(stmt);
                if (optimized != null) {
                    result.add(optimized);
                    
                    // Check if this is a return statement
                    if (stmt instanceof Stmt.Return) {
                        foundReturn = true;
                    }
                }
            }
            
            return result;
        }
        
        private Stmt optimizeStatement(Stmt stmt) {
            return stmt.accept(new Stmt.Visitor<Stmt>() {
                @Override
                public Stmt visitIfStmt(Stmt.If stmt) {
                    // First check if condition is a constant
                    if (stmt.condition instanceof Expr.Literal) {
                        Expr.Literal literal = (Expr.Literal) stmt.condition;
                        
                        if (isTruthy(literal.value)) {
                            // Condition is always true, replace with then branch
                            branchesEliminated++;
                            return optimizeStatement(stmt.thenBranch);
                        } else {
                            // Condition is always false
                            branchesEliminated++;
                            if (stmt.elseBranch != null) {
                                return optimizeStatement(stmt.elseBranch);
                            } else {
                                // No else branch, remove entire if statement
                                return null;
                            }
                        }
                    }
                    
                    // Optimize condition and branches
                    Expr optimizedCondition = optimizeExpression(stmt.condition);
                    Stmt optimizedThen = optimizeStatement(stmt.thenBranch);
                    Stmt optimizedElse = stmt.elseBranch != null ? 
                        optimizeStatement(stmt.elseBranch) : null;
                    
                    // Check if optimization resulted in a constant condition
                    if (optimizedCondition instanceof Expr.Literal) {
                        Expr.Literal literal = (Expr.Literal) optimizedCondition;
                        if (isTruthy(literal.value)) {
                            branchesEliminated++;
                            return optimizedThen;
                        } else {
                            branchesEliminated++;
                            return optimizedElse;
                        }
                    }
                    
                    return new Stmt.If(optimizedCondition, optimizedThen, optimizedElse);
                }
                
                @Override
                public Stmt visitBlockStmt(Stmt.Block stmt) {
                    List<Stmt> optimizedStatements = optimizeStatementList(stmt.statements);
                    if (optimizedStatements.isEmpty()) {
                        return null; // Empty block can be removed
                    }
                    return new Stmt.Block(optimizedStatements);
                }
                
                @Override
                public Stmt visitWhileStmt(Stmt.While stmt) {
                    // Check for constant false condition
                    if (stmt.condition instanceof Expr.Literal) {
                        Expr.Literal literal = (Expr.Literal) stmt.condition;
                        if (!isTruthy(literal.value)) {
                            // Loop never executes
                            branchesEliminated++;
                            return null;
                        }
                    }
                    
                    Expr optimizedCondition = optimizeExpression(stmt.condition);
                    Stmt optimizedBody = optimizeStatement(stmt.body);
                    
                    return new Stmt.While(optimizedCondition, optimizedBody);
                }
                
                @Override
                public Stmt visitForStmt(Stmt.For stmt) {
                    Expr optimizedIterable = optimizeExpression(stmt.iterable);
                    Stmt optimizedBody = optimizeStatement(stmt.body);
                    return new Stmt.For(stmt.variable, optimizedIterable, optimizedBody);
                }
                
                @Override
                public Stmt visitExpressionStmt(Stmt.Expression stmt) {
                    Expr optimizedExpr = optimizeExpression(stmt.expression);
                    return new Stmt.Expression(optimizedExpr);
                }
                
                @Override
                public Stmt visitVarStmt(Stmt.Var stmt) {
                    Expr optimizedInitializer = stmt.initializer != null ? 
                        optimizeExpression(stmt.initializer) : null;
                    return new Stmt.Var(stmt.name, stmt.type, optimizedInitializer, stmt.isImmutable);
                }
                
                @Override
                public Stmt visitReturnStmt(Stmt.Return stmt) {
                    Expr optimizedValue = stmt.value != null ? 
                        optimizeExpression(stmt.value) : null;
                    return new Stmt.Return(stmt.keyword, optimizedValue);
                }
                
                @Override
                public Stmt visitThrowStmt(Stmt.Throw stmt) {
                    Expr optimizedValue = stmt.value != null ? 
                        optimizeExpression(stmt.value) : null;
                    return new Stmt.Throw(stmt.keyword, optimizedValue);
                }
                
                @Override
                public Stmt visitFunctionStmt(Stmt.Function stmt) {
                    List<Stmt> optimizedBody = optimizeStatementList(stmt.body);
                    return new Stmt.Function(stmt.name, stmt.params, stmt.returnType, optimizedBody);
                }
                
                @Override
                public Stmt visitClassStmt(Stmt.Class stmt) {
                    List<Stmt.Function> optimizedMethods = new ArrayList<>();
                    for (Stmt.Function method : stmt.methods) {
                        optimizedMethods.add((Stmt.Function) optimizeStatement(method));
                    }
                    return new Stmt.Class(stmt.name, optimizedMethods);
                }
                
                @Override
                public Stmt visitImportStmt(Stmt.Import stmt) {
                    return stmt;
                }
                
                @Override
                public Stmt visitExportStmt(Stmt.Export stmt) {
                    Stmt optimizedDeclaration = optimizeStatement(stmt.declaration);
                    return new Stmt.Export(optimizedDeclaration);
                }
                
                @Override
                public Stmt visitExportIdentifierStmt(Stmt.ExportIdentifier stmt) {
                    return stmt;
                }
                
                @Override
<<<<<<< HEAD
                public Stmt visitTryCatchStmt(Stmt.TryCatch stmt) {
                    return new Stmt.TryCatch(
                        optimizeStatement(stmt.tryBlock),
                        stmt.catchVariable,
                        optimizeStatement(stmt.catchBlock)
                    );
                }
                
                @Override
                public Stmt visitThrowStmt(Stmt.Throw stmt) {
=======
                public Stmt visitTypeAliasStmt(Stmt.TypeAlias stmt) {
                    // Type aliases are compile-time only, no optimization needed
>>>>>>> 32871e63
                    return stmt;
                }
            });
        }
        
        private Expr optimizeExpression(Expr expr) {
            return expr.accept(new Expr.Visitor<Expr>() {
                @Override
                public Expr visitBinaryExpr(Expr.Binary expr) {
                    Expr left = optimizeExpression(expr.left);
                    Expr right = optimizeExpression(expr.right);
                    
                    // Optimize boolean operations with constants
                    if (left instanceof Expr.Literal && right instanceof Expr.Literal) {
                        Expr.Literal leftLit = (Expr.Literal) left;
                        Expr.Literal rightLit = (Expr.Literal) right;
                        
                        switch (expr.operator.type) {
                            case EQUAL_EQUAL:
                                return new Expr.Literal(isEqual(leftLit.value, rightLit.value));
                            case BANG_EQUAL:
                                return new Expr.Literal(!isEqual(leftLit.value, rightLit.value));
                            case GREATER:
                                if (leftLit.value instanceof Double && rightLit.value instanceof Double) {
                                    return new Expr.Literal((Double) leftLit.value > (Double) rightLit.value);
                                }
                                break;
                            case GREATER_EQUAL:
                                if (leftLit.value instanceof Double && rightLit.value instanceof Double) {
                                    return new Expr.Literal((Double) leftLit.value >= (Double) rightLit.value);
                                }
                                break;
                            case LESS:
                                if (leftLit.value instanceof Double && rightLit.value instanceof Double) {
                                    return new Expr.Literal((Double) leftLit.value < (Double) rightLit.value);
                                }
                                break;
                            case LESS_EQUAL:
                                if (leftLit.value instanceof Double && rightLit.value instanceof Double) {
                                    return new Expr.Literal((Double) leftLit.value <= (Double) rightLit.value);
                                }
                                break;
                        }
                    }
                    
                    return new Expr.Binary(left, expr.operator, right);
                }
                
                @Override
                public Expr visitLogicalExpr(Expr.Logical expr) {
                    Expr left = optimizeExpression(expr.left);
                    Expr right = optimizeExpression(expr.right);
                    
                    // Short-circuit evaluation optimization
                    if (left instanceof Expr.Literal) {
                        Expr.Literal leftLit = (Expr.Literal) left;
                        
                        switch (expr.operator.type) {
                            case AND:
                                if (!isTruthy(leftLit.value)) {
                                    // false && anything = false
                                    return new Expr.Literal(false);
                                }
                                // true && x = x
                                return right;
                                
                            case OR:
                                if (isTruthy(leftLit.value)) {
                                    // true || anything = true
                                    return new Expr.Literal(true);
                                }
                                // false || x = x
                                return right;
                        }
                    }
                    
                    return new Expr.Logical(left, expr.operator, right);
                }
                
                @Override
                public Expr visitUnaryExpr(Expr.Unary expr) {
                    Expr right = optimizeExpression(expr.right);
                    
                    // Optimize boolean NOT with constants
                    if (expr.operator.type == TokenType.BANG && right instanceof Expr.Literal) {
                        Expr.Literal lit = (Expr.Literal) right;
                        return new Expr.Literal(!isTruthy(lit.value));
                    }
                    
                    return new Expr.Unary(expr.operator, right);
                }
                
                @Override
                public Expr visitCallExpr(Expr.Call expr) {
                    Expr callee = optimizeExpression(expr.callee);
                    List<Expr> args = new ArrayList<>();
                    for (Expr arg : expr.arguments) {
                        args.add(optimizeExpression(arg));
                    }
                    return new Expr.Call(callee, expr.paren, args);
                }
                
                @Override
                public Expr visitGroupingExpr(Expr.Grouping expr) {
                    return optimizeExpression(expr.expression);
                }
                
                @Override
                public Expr visitAssignExpr(Expr.Assign expr) {
                    Expr value = optimizeExpression(expr.value);
                    return new Expr.Assign(expr.name, value);
                }
                
                // Simple expressions - return as-is
                @Override public Expr visitLiteralExpr(Expr.Literal expr) { return expr; }
                @Override public Expr visitVariableExpr(Expr.Variable expr) { return expr; }
                @Override public Expr visitThisExpr(Expr.This expr) { return expr; }
                @Override public Expr visitListExpr(Expr.ListExpr expr) { return expr; }
                @Override public Expr visitDictExpr(Expr.Dict expr) { return expr; }
                @Override public Expr visitIndexExpr(Expr.Index expr) { return expr; }
                @Override public Expr visitGetExpr(Expr.Get expr) { return expr; }
                @Override public Expr visitSetExpr(Expr.Set expr) { return expr; }
                @Override public Expr visitIndexSetExpr(Expr.IndexSet expr) { return expr; }
                @Override public Expr visitSliceExpr(Expr.Slice expr) { return expr; }
                @Override public Expr visitLambdaExpr(Expr.Lambda expr) { return expr; }
                @Override public Expr visitMatchExpr(Expr.Match expr) { return expr; }
                @Override public Expr visitTypeExpr(Expr.Type expr) { return expr; }
                @Override public Expr visitGenericTypeExpr(Expr.GenericType expr) { return expr; }
                @Override public Expr visitFunctionTypeExpr(Expr.FunctionType expr) { return expr; }
                @Override public Expr visitArrayTypeExpr(Expr.ArrayType expr) { return expr; }
            });
        }
        
        private boolean isTruthy(Object value) {
            if (value == null) return false;
            if (value instanceof Boolean) return (Boolean) value;
            if (value instanceof Double) return ((Double) value) != 0.0;
            if (value instanceof String) return !((String) value).isEmpty();
            return true;
        }
        
        private boolean isEqual(Object a, Object b) {
            if (a == null && b == null) return true;
            if (a == null) return false;
            return a.equals(b);
        }
    }
}<|MERGE_RESOLUTION|>--- conflicted
+++ resolved
@@ -222,7 +222,6 @@
                 }
                 
                 @Override
-<<<<<<< HEAD
                 public Stmt visitTryCatchStmt(Stmt.TryCatch stmt) {
                     return new Stmt.TryCatch(
                         optimizeStatement(stmt.tryBlock),
@@ -233,10 +232,12 @@
                 
                 @Override
                 public Stmt visitThrowStmt(Stmt.Throw stmt) {
-=======
+                    return stmt;
+                }
+                
+                @Override
                 public Stmt visitTypeAliasStmt(Stmt.TypeAlias stmt) {
                     // Type aliases are compile-time only, no optimization needed
->>>>>>> 32871e63
                     return stmt;
                 }
             });
