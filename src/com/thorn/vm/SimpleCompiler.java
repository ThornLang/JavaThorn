package com.thorn.vm;

import java.util.*;
import com.thorn.Stmt;
import com.thorn.Expr;
import com.thorn.TokenType;

/**
 * Simple bytecode compiler for basic Thorn features.
 * Initial implementation focusing on core functionality.
 */
public class SimpleCompiler {
    private final ConstantPool constantPool;
    private final List<Integer> bytecode;
    private final Map<String, Integer> locals;      
    private final Stack<Integer> registerStack;
    private final Map<Integer, Boolean> numericRegisters; // Track which registers hold numbers
    private int loopDepth = 0; // Track nested loop depth
    
    private int nextRegister = 0;
    
    public SimpleCompiler() {
        this.constantPool = new ConstantPool();
        this.bytecode = new ArrayList<>();
        this.locals = new HashMap<>();
        this.registerStack = new Stack<>();
        this.numericRegisters = new HashMap<>();
        
        // Initialize register pool
        for (int i = 255; i >= 0; i--) {
            registerStack.push(i);
        }
    }
    
    /**
     * Compile a list of statements into bytecode.
     */
    public CompilationResult compile(List<Stmt> statements) {
        try {
            for (Stmt stmt : statements) {
                compileStatement(stmt);
            }
            
            // Add HALT instruction at the end
            emit(Instruction.create(OpCode.HALT));
            
            // Create function info for the main script
            FunctionInfo mainFunction = new FunctionInfo.Builder("<script>")
                .arity(0)
                .localCount(locals.size())
                .upvalueCount(0)
                .bytecode(bytecode.stream().mapToInt(i -> i).toArray())
                .startPc(0)
                .build();
            
            constantPool.addFunction(mainFunction);
            
            return new CompilationResult(constantPool, 
                                       bytecode.stream().mapToInt(i -> i).toArray(),
                                       mainFunction);
        } catch (Exception e) {
            throw new RuntimeException("Compilation failed: " + e.getMessage(), e);
        }
    }
    
    // Emit an instruction
    private void emit(int instruction) {
        bytecode.add(instruction);
    }
    
    // Allocate a new register
    private int allocateRegister() {
        if (registerStack.isEmpty()) {
            throw new RuntimeException("Out of registers");
        }
        return registerStack.pop();
    }
    
    // Free a register
    private void freeRegister(int register) {
        registerStack.push(register);
    }
    
    // Get or allocate register for a variable
    private int getLocalRegister(String name) {
        Integer reg = locals.get(name);
        if (reg != null) {
            return reg;
        }
        
        reg = allocateRegister();
        locals.put(name, reg);
        return reg;
    }
    
    // Compile a statement
    private void compileStatement(Stmt stmt) {
        if (stmt instanceof Stmt.Expression) {
            Stmt.Expression exprStmt = (Stmt.Expression) stmt;
            Integer resultReg = compileExpression(exprStmt.expression);
            if (resultReg != null) {
                freeRegister(resultReg);
            }
        } else if (stmt instanceof Stmt.Var) {
            Stmt.Var varStmt = (Stmt.Var) stmt;
            int reg = getLocalRegister(varStmt.name.lexeme);
            
            if (varStmt.initializer != null) {
                Integer valueReg = compileExpression(varStmt.initializer);
                if (valueReg != reg) {
                    emit(Instruction.create(OpCode.MOVE, reg, valueReg));
                    freeRegister(valueReg);
                }
            } else {
                // Initialize to null
                int nullIndex = constantPool.addConstant(null);
                emit(Instruction.createWithConstantB(OpCode.LOAD_CONSTANT, reg, nullIndex, 0));
            }
        } else if (stmt instanceof Stmt.Block) {
            Stmt.Block blockStmt = (Stmt.Block) stmt;
            // Save current local scope
            Map<String, Integer> savedLocals = new HashMap<>(locals);
            
            for (Stmt statement : blockStmt.statements) {
                compileStatement(statement);
            }
            
            // Restore local scope (simple scope management)
            for (Map.Entry<String, Integer> entry : locals.entrySet()) {
                if (!savedLocals.containsKey(entry.getKey())) {
                    freeRegister(entry.getValue());
                }
            }
            locals.clear();
            locals.putAll(savedLocals);
        } else if (stmt instanceof Stmt.If) {
            compileIfStatement((Stmt.If) stmt);
        } else if (stmt instanceof Stmt.While) {
            compileWhileStatement((Stmt.While) stmt);
        } else if (stmt instanceof Stmt.For) {
            // System.err.println("DEBUG: Found For statement, compiling...");
            compileForStatement((Stmt.For) stmt);
        } else if (stmt instanceof Stmt.Function) {
            compileFunctionStatement((Stmt.Function) stmt);
        } else if (stmt instanceof Stmt.Return) {
            compileReturnStatement((Stmt.Return) stmt);
        } else if (stmt instanceof Stmt.Class) {
            compileClassStatement((Stmt.Class) stmt);
        } else if (stmt instanceof Stmt.Export) {
            compileExportStatement((Stmt.Export) stmt);
        } else if (stmt instanceof Stmt.Import) {
            compileImportStatement((Stmt.Import) stmt);
<<<<<<< HEAD
        } else if (stmt instanceof Stmt.TryCatch) {
            compileTryCatchStatement((Stmt.TryCatch) stmt);
        } else if (stmt instanceof Stmt.Throw) {
            compileThrowStatement((Stmt.Throw) stmt);
=======
        } else if (stmt instanceof Stmt.TypeAlias) {
            compileTypeAliasStatement((Stmt.TypeAlias) stmt);
>>>>>>> 32871e63
        } else {
            System.err.println("Warning: Unsupported statement type: " + stmt.getClass().getSimpleName());
        }
    }
    
    // Compile an expression
    private Integer compileExpression(Expr expr) {
        if (expr instanceof Expr.Literal) {
            Expr.Literal literalExpr = (Expr.Literal) expr;
            int reg = allocateRegister();
            int constantIndex = constantPool.addConstant(literalExpr.value);
            emit(Instruction.createWithConstantB(OpCode.LOAD_CONSTANT, reg, constantIndex, 0));
            
            // Track if this register holds a number
            if (literalExpr.value instanceof Double) {
                numericRegisters.put(reg, true);
            }
            
            return reg;
        } else if (expr instanceof Expr.Variable) {
            Expr.Variable varExpr = (Expr.Variable) expr;
            String name = varExpr.name.lexeme;
            Integer localReg = locals.get(name);
            
            if (localReg != null) {
                // Local variable - just return the register
                // Numeric type info should already be tracked for this register
                return localReg;
            }
            
            // Global variable
            int reg = allocateRegister();
            int nameIndex = constantPool.addString(name);
            emit(Instruction.createWithConstantB(OpCode.LOAD_GLOBAL, reg, nameIndex, 0));
            return reg;
        } else if (expr instanceof Expr.Assign) {
            Expr.Assign assignExpr = (Expr.Assign) expr;
            String name = assignExpr.name.lexeme;
            Integer localReg = locals.get(name);
            
            // Check for increment pattern: i = i + 1
            if (localReg != null && assignExpr.value instanceof Expr.Binary) {
                Expr.Binary binaryValue = (Expr.Binary) assignExpr.value;
                if (binaryValue.operator.type == TokenType.PLUS) {
                    // Check for i = i + 1 pattern
                    if (binaryValue.left instanceof Expr.Variable && 
                        binaryValue.right instanceof Expr.Literal) {
                        Expr.Variable var = (Expr.Variable) binaryValue.left;
                        Expr.Literal lit = (Expr.Literal) binaryValue.right;
                        
                        if (var.name.lexeme.equals(name) && 
                            lit.value instanceof Double && 
                            (Double)lit.value == 1.0) {
                            // Use INCREMENT_LOCAL superinstruction
                            emit(Instruction.create(OpCode.INCREMENT_LOCAL, localReg));
                            return localReg;
                        }
                    }
                }
            }
            
            // Standard assignment
            Integer valueReg = compileExpression(assignExpr.value);
            
            if (localReg != null) {
                // Local variable assignment
                if (valueReg != localReg) {
                    emit(Instruction.create(OpCode.MOVE, localReg, valueReg));
                    freeRegister(valueReg);
                }
                return localReg;
            } else {
                // Global variable assignment
                int nameIndex = constantPool.addString(name);
                emit(Instruction.create(OpCode.STORE_GLOBAL, nameIndex, valueReg, 0));
                return valueReg;
            }
        } else if (expr instanceof Expr.Binary) {
            Expr.Binary binaryExpr = (Expr.Binary) expr;
            
            // Check for superinstruction patterns
            if (binaryExpr.operator.type == TokenType.PLUS) {
                // Pattern: constant + local
                if (binaryExpr.left instanceof Expr.Literal && binaryExpr.right instanceof Expr.Variable) {
                    Expr.Literal literal = (Expr.Literal) binaryExpr.left;
                    Expr.Variable var = (Expr.Variable) binaryExpr.right;
                    Integer localReg = locals.get(var.name.lexeme);
                    
                    if (localReg != null && literal.value instanceof Double) {
                        int resultReg = allocateRegister();
                        int constIndex = constantPool.addConstant(literal.value);
                        emit(Instruction.createWithConstantB(OpCode.ADD_CONST_TO_LOCAL, resultReg, constIndex, localReg));
                        numericRegisters.put(resultReg, true);
                        return resultReg;
                    }
                }
                
                // Pattern: local + local
                if (binaryExpr.left instanceof Expr.Variable && binaryExpr.right instanceof Expr.Variable) {
                    Expr.Variable leftVar = (Expr.Variable) binaryExpr.left;
                    Expr.Variable rightVar = (Expr.Variable) binaryExpr.right;
                    Integer leftLocal = locals.get(leftVar.name.lexeme);
                    Integer rightLocal = locals.get(rightVar.name.lexeme);
                    
                    if (leftLocal != null && rightLocal != null) {
                        int resultReg = allocateRegister();
                        emit(Instruction.create(OpCode.ADD_LOCALS, resultReg, leftLocal, rightLocal));
                        // Assume numeric if both locals exist
                        numericRegisters.put(resultReg, true);
                        return resultReg;
                    }
                }
            }
            
            // Standard binary expression compilation
            Integer leftReg = compileExpression(binaryExpr.left);
            Integer rightReg = compileExpression(binaryExpr.right);
            int resultReg = allocateRegister();
            
            // Check if we can use fast arithmetic opcodes
            // Disable fast opcodes for now due to unreliable numeric tracking
            // TODO: Improve numeric register tracking to enable fast opcodes safely
            boolean canUseFast = false;
            
            OpCode opcode = canUseFast ? 
                getFastArithmeticOpCode(binaryExpr.operator.type) : 
                getArithmeticOpCode(binaryExpr.operator.type);
            
            // Debug: print when using fast opcodes
            if (System.getProperty("thorn.debug.fastops") != null) {
                System.err.println("Arithmetic operation: " + binaryExpr.operator.type + 
                                 ", leftNumeric=" + numericRegisters.getOrDefault(leftReg, false) +
                                 ", rightNumeric=" + numericRegisters.getOrDefault(rightReg, false) +
                                 ", canUseFast=" + canUseFast +
                                 ", opcode=" + opcode);
            }
            
            emit(Instruction.create(opcode, resultReg, leftReg, rightReg));
            
            // Mark result as numeric if we're doing arithmetic
            if (isArithmeticOperator(binaryExpr.operator.type)) {
                numericRegisters.put(resultReg, true);
            }
            
            freeRegister(leftReg);
            freeRegister(rightReg);
            return resultReg;
        } else if (expr instanceof Expr.Unary) {
            Expr.Unary unaryExpr = (Expr.Unary) expr;
            Integer operandReg = compileExpression(unaryExpr.right);
            int resultReg = allocateRegister();
            
            switch (unaryExpr.operator.type) {
                case MINUS:
                    emit(Instruction.create(OpCode.NEG, resultReg, operandReg));
                    break;
                case BANG:
                    emit(Instruction.create(OpCode.NOT, resultReg, operandReg));
                    break;
                default:
                    throw new RuntimeException("Unsupported unary operator: " + unaryExpr.operator.type);
            }
            
            freeRegister(operandReg);
            return resultReg;
        } else if (expr instanceof Expr.Call) {
            return compileCall((Expr.Call) expr);
        } else if (expr instanceof Expr.Get) {
            return compileGetExpression((Expr.Get) expr);
        } else if (expr instanceof Expr.Set) {
            return compileSetExpression((Expr.Set) expr);
        } else if (expr instanceof Expr.IndexSet) {
            return compileIndexSetExpression((Expr.IndexSet) expr);
        } else if (expr instanceof Expr.Index) {
            return compileIndexExpression((Expr.Index) expr);
        } else if (expr instanceof Expr.Slice) {
            return compileSliceExpression((Expr.Slice) expr);
        } else if (expr instanceof Expr.Grouping) {
            Expr.Grouping groupingExpr = (Expr.Grouping) expr;
            return compileExpression(groupingExpr.expression);
        } else if (expr instanceof Expr.Lambda) {
            return compileLambdaExpression((Expr.Lambda) expr);
        } else if (expr instanceof Expr.ListExpr) {
            return compileListExpression((Expr.ListExpr) expr);
        } else if (expr instanceof Expr.Dict) {
            return compileDictExpression((Expr.Dict) expr);
        } else if (expr instanceof Expr.Logical) {
            return compileLogicalExpression((Expr.Logical) expr);
        } else if (expr instanceof Expr.This) {
            return compileThisExpression((Expr.This) expr);
        } else {
            System.err.println("Warning: Unsupported expression type: " + expr.getClass().getSimpleName());
            // Return a null literal register
            int reg = allocateRegister();
            int nullIndex = constantPool.addConstant(null);
            emit(Instruction.createWithConstantB(OpCode.LOAD_CONSTANT, reg, nullIndex, 0));
            return reg;
        }
    }
    
    private OpCode getArithmeticOpCode(TokenType operator) {
        switch (operator) {
            case PLUS: return OpCode.ADD;
            case MINUS: return OpCode.SUB;
            case STAR: return OpCode.MUL;
            case SLASH: return OpCode.DIV;
            case PERCENT: return OpCode.MOD;
            case STAR_STAR: return OpCode.POW;
            case EQUAL_EQUAL: return OpCode.EQ;
            case BANG_EQUAL: return OpCode.NE;
            case LESS: return OpCode.LT;
            case LESS_EQUAL: return OpCode.LE;
            case GREATER: return OpCode.GT;
            case GREATER_EQUAL: return OpCode.GE;
            case QUESTION_QUESTION: return OpCode.NULL_COALESCE;
            default:
                throw new RuntimeException("Unsupported operator: " + operator);
        }
    }
    
    private Integer compileCall(Expr.Call callExpr) {
        // Handle special built-in functions first
        if (callExpr.callee instanceof Expr.Variable) {
            Expr.Variable funcVar = (Expr.Variable) callExpr.callee;
            String funcName = funcVar.name.lexeme;
            
            // Handle print() function
            if ("print".equals(funcName)) {
                if (callExpr.arguments.size() != 1) {
                    throw new RuntimeException("print() expects exactly 1 argument");
                }
                
                Integer argReg = compileExpression(callExpr.arguments.get(0));
                emit(Instruction.create(OpCode.PRINT, argReg, 0));
                freeRegister(argReg);
                
                // Return a null literal for print (which returns void)
                int resultReg = allocateRegister();
                int nullIndex = constantPool.addConstant(null);
                emit(Instruction.createWithConstantB(OpCode.LOAD_CONSTANT, resultReg, nullIndex, 0));
                return resultReg;
            }
        }
        
        // General function call handling - compile callee
        Integer calleeReg = compileExpression(callExpr.callee);
        
        // Compile arguments into consecutive registers starting from a base
        List<Integer> argRegs = new ArrayList<>();
        for (Expr arg : callExpr.arguments) {
            Integer argReg = compileExpression(arg);
            argRegs.add(argReg);
        }
        
        // Emit CALL instruction: function register, arg count
        emit(Instruction.create(OpCode.CALL, calleeReg, callExpr.arguments.size(), 0));
        
        // The result will be placed in register 0 by the VM
        int resultReg = 0;
        
        // Free argument registers
        for (Integer argReg : argRegs) {
            freeRegister(argReg);
        }
        freeRegister(calleeReg);
        
        return resultReg;
    }
    
    private void compileIfStatement(Stmt.If ifStmt) {
        // Compile condition
        Integer conditionReg = compileExpression(ifStmt.condition);
        
        // Use CMP_JUMP_IF_FALSE superinstruction for direct jumps
        int jumpToElse = bytecode.size();
        emit(Instruction.createConditionalJump(OpCode.CMP_JUMP_IF_FALSE, conditionReg, 0)); // Patch later
        freeRegister(conditionReg);
        
        // Compile then branch
        compileStatement(ifStmt.thenBranch);
        
        // If there's an else branch, emit unconditional jump to skip it
        int jumpToEnd = -1;
        if (ifStmt.elseBranch != null) {
            jumpToEnd = bytecode.size();
            emit(Instruction.createJump(OpCode.JUMP, 0)); // Patch later
        }
        
        // Patch the conditional jump to point here (else branch or end)
        int elseLabel = bytecode.size();
        patchJump(jumpToElse, elseLabel);
        
        // Compile else branch if present
        if (ifStmt.elseBranch != null) {
            compileStatement(ifStmt.elseBranch);
            
            // Patch the unconditional jump to point here (end)
            int endLabel = bytecode.size();
            patchJump(jumpToEnd, endLabel);
        }
    }
    
    private void compileWhileStatement(Stmt.While whileStmt) {
        int loopStart = bytecode.size();
        
        // Compile condition fresh on each iteration to avoid register conflicts
        Integer conditionReg = compileExpression(whileStmt.condition);
        
        // Emit conditional jump - if false, jump to end
        int jumpToEnd = bytecode.size();
        emit(Instruction.createConditionalJump(OpCode.JUMP_IF_FALSE, conditionReg, 0)); // Patch later
        
        // Free condition register to prevent conflicts
        freeRegister(conditionReg);
        
        // Compile body
        compileStatement(whileStmt.body);
        
        // Jump back to loop start (this will re-evaluate the condition with fresh registers)
        int jumpOffset = loopStart - (bytecode.size() + 1);
        emit(Instruction.createJump(OpCode.JUMP, jumpOffset));
        
        // Patch the conditional jump to point here (end)
        int endLabel = bytecode.size();
        patchJump(jumpToEnd, endLabel);
    }
    
    private void compileForStatement(Stmt.For forStmt) {
        // Compile the iterable expression
        Integer iterableReg = compileExpression(forStmt.iterable);
        
        // We need to implement list iteration
        // For now, we'll use a simple index-based approach
        
        // Use high-numbered registers for loop control to avoid conflicts
        // Allocate from the top of the register space, working downward
        int baseReg = 250 - (loopDepth * 3);      // Base register for this loop depth
        int indexReg = baseReg;                   // Index register 
        int lengthReg = baseReg + 1;              // Length register
        int tempReg = baseReg + 2;                // Temp register
        int elementReg = getLocalRegister(forStmt.variable.lexeme);
        
        loopDepth++; // Increment for nested loops
        
        // Initialize index to 0
        int zeroIndex = constantPool.addConstant(0.0);
        emit(Instruction.createWithConstantB(OpCode.LOAD_CONSTANT, indexReg, zeroIndex, 0));
        
        // Get list length using ARRAY_LENGTH opcode
        emit(Instruction.create(OpCode.ARRAY_LENGTH, lengthReg, iterableReg));
        
        // Loop start - re-evaluate everything fresh to avoid register conflicts
        int loopStart = bytecode.size();
        
        // Reload array length (in case it was corrupted)
        emit(Instruction.create(OpCode.ARRAY_LENGTH, lengthReg, iterableReg));
        
        // Check if index < length - use temp register for condition to avoid conflicts
        emit(Instruction.create(OpCode.LT, tempReg, indexReg, lengthReg));
        
        // Jump to end if condition is false
        int jumpToEnd = bytecode.size();
        emit(Instruction.createConditionalJump(OpCode.JUMP_IF_FALSE, tempReg, 0)); // Patch later
        
        // Get element at current index
        emit(Instruction.create(OpCode.GET_INDEX, elementReg, iterableReg, indexReg));
        
        // Execute loop body
        compileStatement(forStmt.body);
        
        // Increment index using our temp register
        int oneIndex = constantPool.addConstant(1.0);
        emit(Instruction.createWithConstantB(OpCode.LOAD_CONSTANT, tempReg, oneIndex, 0));
        emit(Instruction.create(OpCode.ADD, indexReg, indexReg, tempReg));
        
        // Jump back to loop start
        int jumpOffset = loopStart - (bytecode.size() + 1);
        emit(Instruction.createJump(OpCode.JUMP, jumpOffset));
        
        // Patch the conditional jump to point here (end)
        int endLabel = bytecode.size();
        if (System.getProperty("thorn.debug.jumps") != null) {
            System.err.println("FOR: Patching jump at " + jumpToEnd + " to point to " + endLabel);
        }
        patchJump(jumpToEnd, endLabel);
        
        // Decrement loop depth
        loopDepth--;
        
        // Free the iterable register (reserved registers don't need freeing)
        freeRegister(iterableReg);
    }
    
    private void patchJump(int jumpIndex, int targetLabel) {
        int jumpOffset = targetLabel - (jumpIndex + 1);
        
        // Get the original instruction and extract opcode and register info
        int originalInstruction = bytecode.get(jumpIndex);
        OpCode opcode = OpCode.getOpcode(originalInstruction);
        int conditionReg = OpCode.getA(originalInstruction);
        
        // Create new instruction with patched offset
        int patchedInstruction;
        if (opcode == OpCode.JUMP) {
            patchedInstruction = Instruction.createJump(OpCode.JUMP, jumpOffset);
        } else {
            patchedInstruction = Instruction.createConditionalJump(opcode, conditionReg, jumpOffset);
        }
        
        bytecode.set(jumpIndex, patchedInstruction);
    }
    
    private void compileFunctionStatement(Stmt.Function funcStmt) {
        String funcName = funcStmt.name.lexeme;
        int arity = funcStmt.params.size();
        
        // Create a new compiler for the function body
        SimpleCompiler funcCompiler = new SimpleCompiler();
        
        // Add parameters as local variables
        for (int i = 0; i < funcStmt.params.size(); i++) {
            String paramName = funcStmt.params.get(i).name.lexeme;
            funcCompiler.locals.put(paramName, i); // Use parameter index as register
        }
        
        // Compile function body
        for (Stmt stmt : funcStmt.body) {
            funcCompiler.compileStatement(stmt);
        }
        
        // Add implicit return null if no explicit return
        funcCompiler.emit(Instruction.create(OpCode.LOAD_CONSTANT, 0, funcCompiler.constantPool.addConstant(null)));
        funcCompiler.emit(Instruction.create(OpCode.RETURN, 0));
        funcCompiler.emit(Instruction.create(OpCode.HALT));
        
        // Convert bytecode list to array
        int[] bytecodeArray = new int[funcCompiler.bytecode.size()];
        for (int i = 0; i < funcCompiler.bytecode.size(); i++) {
            bytecodeArray[i] = funcCompiler.bytecode.get(i);
        }
        
        // Create function info and add to constant pool
        FunctionInfo functionInfo = new FunctionInfo.Builder(funcName)
            .arity(arity)
            .localCount(funcCompiler.locals.size())
            .upvalueCount(0) // TODO: Handle upvalues later
            .bytecode(bytecodeArray)
            .build();
        int functionIndex = constantPool.addFunction(functionInfo);
        
        // Store function in global variable
        int reg = allocateRegister();
        emit(Instruction.create(OpCode.MAKE_CLOSURE, reg, functionIndex, 0));
        
        int nameIndex = constantPool.addString(funcName);
        emit(Instruction.create(OpCode.STORE_GLOBAL, nameIndex, reg, 0));
        freeRegister(reg);
    }
    
    private void compileReturnStatement(Stmt.Return returnStmt) {
        if (returnStmt.value != null) {
            Integer valueReg = compileExpression(returnStmt.value);
            emit(Instruction.create(OpCode.RETURN, valueReg));
            freeRegister(valueReg);
        } else {
            // Return null
            int reg = allocateRegister();
            int nullIndex = constantPool.addConstant(null);
            emit(Instruction.createWithConstantB(OpCode.LOAD_CONSTANT, reg, nullIndex, 0));
            emit(Instruction.create(OpCode.RETURN, reg));
            freeRegister(reg);
        }
    }
    
    private void compileClassStatement(Stmt.Class classStmt) {
        String className = classStmt.name.lexeme;
        
        // Create a new object to represent the class
        int classReg = allocateRegister();
        emit(Instruction.create(OpCode.NEW_OBJECT, classReg));
        
        // Compile each method and add to the class object
        for (Stmt.Function method : classStmt.methods) {
            String methodName = method.name.lexeme;
            int arity = method.params.size();
            
            // Create a new compiler for the method body
            SimpleCompiler methodCompiler = new SimpleCompiler();
            
            // Add parameters as local variables
            for (int i = 0; i < method.params.size(); i++) {
                String paramName = method.params.get(i).name.lexeme;
                methodCompiler.locals.put(paramName, i);
            }
            
            // Compile method body
            for (Stmt stmt : method.body) {
                methodCompiler.compileStatement(stmt);
            }
            
            // Add implicit return null if no explicit return
            methodCompiler.emit(Instruction.create(OpCode.LOAD_CONSTANT, 0, methodCompiler.constantPool.addConstant(null)));
            methodCompiler.emit(Instruction.create(OpCode.RETURN, 0));
            methodCompiler.emit(Instruction.create(OpCode.HALT));
            
            // Convert bytecode to array
            int[] bytecodeArray = new int[methodCompiler.bytecode.size()];
            for (int i = 0; i < methodCompiler.bytecode.size(); i++) {
                bytecodeArray[i] = methodCompiler.bytecode.get(i);
            }
            
            // Create function info
            FunctionInfo methodInfo = new FunctionInfo.Builder(methodName)
                .arity(arity)
                .localCount(methodCompiler.locals.size())
                .upvalueCount(0)
                .bytecode(bytecodeArray)
                .build();
            
            int methodIndex = constantPool.addFunction(methodInfo);
            
            // Create closure for the method
            int methodReg = allocateRegister();
            emit(Instruction.create(OpCode.MAKE_CLOSURE, methodReg, methodIndex, 0));
            
            // Add method to class object  
            int methodNameIndex = constantPool.addString(methodName);
            emit(Instruction.create(OpCode.SET_PROPERTY, methodNameIndex, classReg, methodReg));
            
            freeRegister(methodReg);
        }
        
        // Store class in global variable
        int nameIndex = constantPool.addString(className);
        emit(Instruction.create(OpCode.STORE_GLOBAL, nameIndex, classReg, 0));
        freeRegister(classReg);
    }
    
    private Integer compileGetExpression(Expr.Get getExpr) {
        // Compile object expression
        Integer objectReg = compileExpression(getExpr.object);
        
        // Get property name
        String propName = getExpr.name.lexeme;
        int propNameIndex = constantPool.addString(propName);
        
        // Emit GET_PROPERTY instruction
        int resultReg = allocateRegister();
        emit(Instruction.createWithConstantC(OpCode.GET_PROPERTY, resultReg, objectReg, propNameIndex));
        
        freeRegister(objectReg);
        return resultReg;
    }
    
    private Integer compileSetExpression(Expr.Set setExpr) {
        // Compile object expression
        Integer objectReg = compileExpression(setExpr.object);
        
        // Compile value expression
        Integer valueReg = compileExpression(setExpr.value);
        
        // Get property name
        String propName = setExpr.name.lexeme;
        int propNameIndex = constantPool.addString(propName);
        
        // Emit SET_PROPERTY instruction  
        emit(Instruction.create(OpCode.SET_PROPERTY, propNameIndex, objectReg, valueReg));
        
        freeRegister(objectReg);
        return valueReg; // Return the assigned value
    }
    
    private Integer compileLambdaExpression(Expr.Lambda lambdaExpr) {
        // Create a new compiler for the lambda body
        SimpleCompiler lambdaCompiler = new SimpleCompiler();
        
        // Add parameters as local variables
        for (int i = 0; i < lambdaExpr.params.size(); i++) {
            String paramName = lambdaExpr.params.get(i).lexeme;
            lambdaCompiler.locals.put(paramName, i); // Use parameter index as register
        }
        
        // Compile lambda body
        for (Stmt stmt : lambdaExpr.body) {
            lambdaCompiler.compileStatement(stmt);
        }
        
        // Add implicit return null if no explicit return
        lambdaCompiler.emit(Instruction.create(OpCode.LOAD_CONSTANT, 0, lambdaCompiler.constantPool.addConstant(null)));
        lambdaCompiler.emit(Instruction.create(OpCode.RETURN, 0));
        lambdaCompiler.emit(Instruction.create(OpCode.HALT));
        
        // Convert bytecode list to array
        int[] bytecodeArray = new int[lambdaCompiler.bytecode.size()];
        for (int i = 0; i < lambdaCompiler.bytecode.size(); i++) {
            bytecodeArray[i] = lambdaCompiler.bytecode.get(i);
        }
        
        // Create function info for the lambda
        FunctionInfo lambdaInfo = new FunctionInfo.Builder("<lambda>")
            .arity(lambdaExpr.params.size())
            .localCount(lambdaCompiler.locals.size())
            .upvalueCount(0) // TODO: Handle upvalues for closures
            .bytecode(bytecodeArray)
            .build();
        
        int functionIndex = constantPool.addFunction(lambdaInfo);
        
        // Create closure and return it
        int reg = allocateRegister();
        emit(Instruction.create(OpCode.MAKE_CLOSURE, reg, functionIndex, 0));
        
        return reg;
    }
    
    private boolean isArithmeticOperator(TokenType type) {
        return type == TokenType.PLUS || type == TokenType.MINUS ||
               type == TokenType.STAR || type == TokenType.SLASH ||
               type == TokenType.PERCENT || type == TokenType.STAR_STAR ||
               type == TokenType.EQUAL_EQUAL || type == TokenType.BANG_EQUAL ||
               type == TokenType.LESS || type == TokenType.LESS_EQUAL ||
               type == TokenType.GREATER || type == TokenType.GREATER_EQUAL ||
               type == TokenType.QUESTION_QUESTION;
    }
    
    private boolean isNumericExpression(Expr expr) {
        if (expr instanceof Expr.Literal) {
            Object value = ((Expr.Literal) expr).value;
            return value instanceof Double;
        } else if (expr instanceof Expr.Binary) {
            Expr.Binary binary = (Expr.Binary) expr;
            // Arithmetic operations on numbers produce numbers
            return isArithmeticOperator(binary.operator.type) &&
                   isNumericExpression(binary.left) &&
                   isNumericExpression(binary.right);
        } else if (expr instanceof Expr.Unary) {
            Expr.Unary unary = (Expr.Unary) expr;
            // Unary minus on number produces number
            return unary.operator.type == TokenType.MINUS &&
                   isNumericExpression(unary.right);
        }
        // TODO: Add more cases for variables known to be numbers
        return false;
    }
    
    private OpCode getFastArithmeticOpCode(TokenType operator) {
        switch (operator) {
            case PLUS: return OpCode.ADD_FAST;
            case MINUS: return OpCode.SUB_FAST;
            case STAR: return OpCode.MUL_FAST;
            case SLASH: return OpCode.DIV_FAST;
            default:
                throw new RuntimeException("No fast opcode for operator: " + operator);
        }
    }
    
    private Integer compileListExpression(Expr.ListExpr listExpr) {
        // For now, create a list by loading it as a constant
        // In a production VM, you'd use NEW_ARRAY opcode
        java.util.List<Object> list = new java.util.ArrayList<>();
        
        // Evaluate all elements at compile time for constants
        // For non-constant expressions, we'd need NEW_ARRAY opcode
        for (Expr element : listExpr.elements) {
            if (element instanceof Expr.Literal) {
                list.add(((Expr.Literal) element).value);
            } else {
                // For now, compile complex lists at runtime
                int listReg = allocateRegister();
                int listIndex = constantPool.addConstant(new java.util.ArrayList<>());
                emit(Instruction.createWithConstantB(OpCode.LOAD_CONSTANT, listReg, listIndex, 0));
                
                // Compile each element and add to list
                for (Expr elem : listExpr.elements) {
                    Integer elemReg = compileExpression(elem);
                    emit(Instruction.create(OpCode.ARRAY_PUSH, listReg, elemReg));
                    freeRegister(elemReg);
                }
                
                return listReg;
            }
        }
        
        // All elements were literals, create constant list
        int reg = allocateRegister();
        int listIndex = constantPool.addConstant(list);
        emit(Instruction.createWithConstantB(OpCode.LOAD_CONSTANT, reg, listIndex, 0));
        return reg;
    }
    
    private Integer compileIndexSetExpression(Expr.IndexSet indexSetExpr) {
        // Compile the object being indexed (array or dictionary)
        Integer objectReg = compileExpression(indexSetExpr.object);
        
        // Compile the index expression
        Integer indexReg = compileExpression(indexSetExpr.index);
        
        // Compile the value to be assigned
        Integer valueReg = compileExpression(indexSetExpr.value);
        
        // Emit SET_INDEX instruction: object[index] = value (format: B[A] = C)
        emit(Instruction.create(OpCode.SET_INDEX, indexReg, objectReg, valueReg));
        
        // Free the object and index registers (value register is returned)
        freeRegister(objectReg);
        freeRegister(indexReg);
        
        // Return the assigned value (assignment expressions return the assigned value)
        return valueReg;
    }
    
    private Integer compileIndexExpression(Expr.Index indexExpr) {
        // Compile the object being indexed (array or dictionary)
        Integer objectReg = compileExpression(indexExpr.object);
        
        // Compile the index expression
        Integer indexReg = compileExpression(indexExpr.index);
        
        // Allocate result register
        int resultReg = allocateRegister();
        
        // Emit GET_INDEX instruction: result = object[index]
        emit(Instruction.create(OpCode.GET_INDEX, resultReg, objectReg, indexReg));
        
        // Free temporary registers
        freeRegister(objectReg);
        freeRegister(indexReg);
        
        // Return the result register
        return resultReg;
    }
    
    private Integer compileSliceExpression(Expr.Slice sliceExpr) {
        // Convert slice notation to method call: array.slice(start, end)
        // This follows the same pattern as compileCall but needs special handling
        // for optional arguments
        
        // Compile the array expression
        Integer objectReg = compileExpression(sliceExpr.object);
        
        // Get the slice method
        int sliceMethodReg = allocateRegister();
        int sliceNameIndex = constantPool.addString("slice");
        emit(Instruction.createWithConstantC(OpCode.GET_PROPERTY, sliceMethodReg, objectReg, sliceNameIndex));
        freeRegister(objectReg);
        
        // Now compile it like a regular method call
        // The VM expects the function in register A and arguments starting from register 1
        // So we compile arguments normally and let the VM handle register placement
        
        List<Integer> argRegs = new ArrayList<>();
        
        if (sliceExpr.start == null && sliceExpr.end == null) {
            // arr[:] -> arr.slice()
            // No arguments
        } else if (sliceExpr.start != null && sliceExpr.end == null) {
            // arr[start:] -> arr.slice(start)
            Integer startReg = compileExpression(sliceExpr.start);
            argRegs.add(startReg);
        } else if (sliceExpr.start == null && sliceExpr.end != null) {
            // arr[:end] -> arr.slice(0, end)
            int zeroReg = allocateRegister();
            int zeroIndex = constantPool.addConstant(0.0);
            emit(Instruction.createWithConstantB(OpCode.LOAD_CONSTANT, zeroReg, zeroIndex, 0));
            argRegs.add(zeroReg);
            
            Integer endReg = compileExpression(sliceExpr.end);
            argRegs.add(endReg);
        } else {
            // arr[start:end] -> arr.slice(start, end)
            Integer startReg = compileExpression(sliceExpr.start);
            argRegs.add(startReg);
            
            Integer endReg = compileExpression(sliceExpr.end);
            argRegs.add(endReg);
        }
        
        // Emit CALL instruction
        emit(Instruction.create(OpCode.CALL, sliceMethodReg, argRegs.size(), 0));
        
        // Free argument registers
        for (Integer argReg : argRegs) {
            freeRegister(argReg);
        }
        freeRegister(sliceMethodReg);
        
        // The result will be placed in register 0 by the VM
        return 0;
    }
    
    private Integer compileDictExpression(Expr.Dict dictExpr) {
        // For now, compile as a runtime dictionary creation
        // Each key-value pair needs to be compiled separately
        
        // Compile all key-value pairs
        List<Integer> keyRegs = new ArrayList<>();
        List<Integer> valueRegs = new ArrayList<>();
        
        for (int i = 0; i < dictExpr.keys.size(); i++) {
            Integer keyReg = compileExpression(dictExpr.keys.get(i));
            Integer valueReg = compileExpression(dictExpr.values.get(i));
            keyRegs.add(keyReg);
            valueRegs.add(valueReg);
        }
        
        // Allocate result register
        int resultReg = allocateRegister();
        
        // Create empty dictionary
        emit(Instruction.create(OpCode.NEW_DICT, resultReg, 0, 0));
        
        // Add each key-value pair
        for (int i = 0; i < keyRegs.size(); i++) {
            emit(Instruction.create(OpCode.SET_INDEX, keyRegs.get(i), resultReg, valueRegs.get(i)));
            freeRegister(keyRegs.get(i));
            freeRegister(valueRegs.get(i));
        }
        
        return resultReg;
    }
    
    private Integer compileLogicalExpression(Expr.Logical logicalExpr) {
        // Compile both operands
        Integer leftReg = compileExpression(logicalExpr.left);
        Integer rightReg = compileExpression(logicalExpr.right);
        
        // Allocate result register
        int resultReg = allocateRegister();
        
        // Emit appropriate logical operation
        OpCode opcode = logicalExpr.operator.type == TokenType.AND_AND ? OpCode.AND : OpCode.OR;
        emit(Instruction.create(opcode, resultReg, leftReg, rightReg));
        
        // Free temporary registers
        freeRegister(leftReg);
        freeRegister(rightReg);
        
        return resultReg;
    }
    
    private void compileExportStatement(Stmt.Export exportStmt) {
        // For now, just compile the underlying declaration
        // TODO: Implement proper module export tracking
        compileStatement(exportStmt.declaration);
    }
    
    private void compileImportStatement(Stmt.Import importStmt) {
        // For now, import statements are no-ops in the VM
        // TODO: Implement proper module import system
        // The VM would need to load and execute the module file
        System.err.println("Warning: Import statements not yet fully implemented in VM");
    }
    
<<<<<<< HEAD
    private void compileTryCatchStatement(Stmt.TryCatch tryCatchStmt) {
        // Jump to catch block location
        int catchJump = bytecode.size();
        
        // Determine catch register (-1 if no variable)
        int catchRegister = -1;
        if (tryCatchStmt.catchVariable != null) {
            catchRegister = getLocalRegister(tryCatchStmt.catchVariable.lexeme);
        }
        
        // Emit TRY_BEGIN with placeholder for catch address
        emit(Instruction.create(OpCode.TRY_BEGIN, 0, 0, catchRegister));
        
        // Compile try block
        compileStatement(tryCatchStmt.tryBlock);
        
        // Pop exception handler (normal execution path)
        emit(Instruction.create(OpCode.TRY_END));
        
        // Jump over catch block
        int jumpOverCatch = bytecode.size();
        emit(Instruction.createJump(OpCode.JUMP, 0));
        
        // Patch TRY_BEGIN with actual catch address
        int catchAddress = bytecode.size();
        bytecode.set(catchJump, Instruction.create(OpCode.TRY_BEGIN, 0, catchAddress, catchRegister));
        
        // Compile catch block
        compileStatement(tryCatchStmt.catchBlock);
        
        // Patch jump over catch
        int endAddress = bytecode.size();
        patchJump(jumpOverCatch, endAddress);
    }
    
    private void compileThrowStatement(Stmt.Throw throwStmt) {
        // Compile the throw value
        Integer valueReg = compileExpression(throwStmt.value);
        
        // Emit THROW instruction
        emit(Instruction.create(OpCode.THROW, valueReg));
        
        // Free the register (though execution won't continue here)
        freeRegister(valueReg);
=======
    private void compileTypeAliasStatement(Stmt.TypeAlias typeAliasStmt) {
        // Type aliases are compile-time only - they don't generate runtime code
        // The type system would handle the aliasing at the type-checking phase
        // For now, this is a no-op since we don't have static type checking
        // In the future, this would update a type alias table in the compiler
>>>>>>> 32871e63
    }
    
    private Integer compileThisExpression(Expr.This thisExpr) {
        // For now, return a null literal for 'this'
        // TODO: Implement proper 'this' context tracking in VM
        int reg = allocateRegister();
        int nullIndex = constantPool.addConstant(null);
        emit(Instruction.createWithConstantB(OpCode.LOAD_CONSTANT, reg, nullIndex, 0));
        System.err.println("Warning: 'this' keyword not yet fully implemented in VM");
        return reg;
    }
}<|MERGE_RESOLUTION|>--- conflicted
+++ resolved
@@ -150,15 +150,12 @@
             compileExportStatement((Stmt.Export) stmt);
         } else if (stmt instanceof Stmt.Import) {
             compileImportStatement((Stmt.Import) stmt);
-<<<<<<< HEAD
         } else if (stmt instanceof Stmt.TryCatch) {
             compileTryCatchStatement((Stmt.TryCatch) stmt);
         } else if (stmt instanceof Stmt.Throw) {
             compileThrowStatement((Stmt.Throw) stmt);
-=======
         } else if (stmt instanceof Stmt.TypeAlias) {
             compileTypeAliasStatement((Stmt.TypeAlias) stmt);
->>>>>>> 32871e63
         } else {
             System.err.println("Warning: Unsupported statement type: " + stmt.getClass().getSimpleName());
         }
@@ -1012,7 +1009,6 @@
         System.err.println("Warning: Import statements not yet fully implemented in VM");
     }
     
-<<<<<<< HEAD
     private void compileTryCatchStatement(Stmt.TryCatch tryCatchStmt) {
         // Jump to catch block location
         int catchJump = bytecode.size();
@@ -1057,13 +1053,13 @@
         
         // Free the register (though execution won't continue here)
         freeRegister(valueReg);
-=======
+    }
+    
     private void compileTypeAliasStatement(Stmt.TypeAlias typeAliasStmt) {
         // Type aliases are compile-time only - they don't generate runtime code
         // The type system would handle the aliasing at the type-checking phase
         // For now, this is a no-op since we don't have static type checking
         // In the future, this would update a type alias table in the compiler
->>>>>>> 32871e63
     }
     
     private Integer compileThisExpression(Expr.This thisExpr) {
